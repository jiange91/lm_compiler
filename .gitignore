--- conflicted
+++ resolved
@@ -162,11 +162,7 @@
 #.idea/
 my_env/
 results/
-<<<<<<< HEAD
-compile_log/
-=======
 compile_log/
 
 # secrets
-secrets.toml
->>>>>>> 801aee67
+secrets.toml