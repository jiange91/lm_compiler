<<<<<<< HEAD
from cognify import llm, optimizer
from cognify.optimizer.evaluation import metric

from cognify.run.evaluate import evaluate, load_workflow
from cognify.run.optimize import optimize
from cognify.run.inspect import inspect

from cognify.optimizer.evaluation.evaluator import EvaluationResult
from . import _logging

__all__ = [
    "llm",
    "optimizer",
    "metric", 
    "evaluate",
    "load_workflow",
    "optimize",
    "inspect",
    "EvaluationResult",
]
=======
from .llm import Model, StructuredModel, LMConfig, Input, OutputLabel, OutputFormat, Demonstration
from .frontends.dspy.connector import PredictModel, as_predict
from .frontends.langchain.connector import RunnableModel, as_runnable
>>>>>>> 34ef2628
<|MERGE_RESOLUTION|>--- conflicted
+++ resolved
@@ -1,4 +1,3 @@
-<<<<<<< HEAD
 from cognify import llm, optimizer
 from cognify.optimizer.evaluation import metric
 
@@ -18,9 +17,4 @@
     "optimize",
     "inspect",
     "EvaluationResult",
-]
-=======
-from .llm import Model, StructuredModel, LMConfig, Input, OutputLabel, OutputFormat, Demonstration
-from .frontends.dspy.connector import PredictModel, as_predict
-from .frontends.langchain.connector import RunnableModel, as_runnable
->>>>>>> 34ef2628
+]