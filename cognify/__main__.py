--- conflicted
+++ resolved
@@ -67,12 +67,8 @@
         force=opt_args.force,
     )
     return cost, frontier, opt_logs
-<<<<<<< HEAD
 
 
-=======
-    
->>>>>>> f1f8430e
 def evaluate_routine(eval_args: EvaluationArgs):
     (train_set, val_set, test_set), control_param = parse_pipeline_config_file(
         eval_args.config
