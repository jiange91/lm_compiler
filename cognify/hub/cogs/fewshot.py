from typing import Optional
import uuid
import dataclasses
import heapq
import os
import logging
from itertools import combinations


logger = logging.getLogger(__name__)

from cognify.llm import Model, Demonstration
<<<<<<< HEAD
from cognify.llm.prompt import FilledInputVar, Input
from cognify.hub.cogs.common import EvolveType, CogLayerLevel, OptionBase, DynamicCogBase, NoChange
=======
from cognify.llm.prompt import FilledInput, Input
from cognify.hub.cogs.common import (
    EvolveType,
    CogLayerLevel,
    OptionBase,
    DynamicCogBase,
    NoChange,
)
from cognify.optimizer.evaluation.evaluator import (
    EvaluationResult,
    EvaluatorPlugin,
    EvalTask,
)
>>>>>>> edbe876c
from cognify.hub.cogs.utils import dump_params, load_params
from typing import List


class LMFewShot(DynamicCogBase):
    level = CogLayerLevel.NODE

    def __init__(
        self,
        max_num: int = 2,
        name: str = "few_shot",
        module_name: str = None,
        eval_result = None,
        inherit: bool = True,
        allow_duplicate: bool = False,
        user_demos: list[Demonstration] = None,
        disable_evolve: bool = False,
    ):
        # NOTE: identity option is added to escape from bad demos
        super().__init__(
            name,
            [NoChange()],
            0,
            module_name,
            inherit=inherit,
            inherit_options=False,
            disable_evolve=disable_evolve,
        )
        # cached good demos in all options
        # demo_id -> Demonstration
        self.demo_cache: dict[str, Demonstration] = {}
        # task_id -> score
        self.best_score_by_task: dict[str, float] = {}
        # priority queue for demos (score, task_id, demo_id)
        self.demo_pq: list[tuple[float, str, str]] = []
        # task_id in priority queue
        self.task_id_set = set()

        self.max_num = max_num
        self.current_best_score_sum = float(-1e6)
        self.allow_duplicate = allow_duplicate
        if eval_result is not None:
            t = self.evolve(eval_result)
            # Some agent might not have a single demo so this assert is not valid
            # assert t != EvolveType.ID, 'Should evolve'
            if t == EvolveType.ID:
                Warning(
                    f"Given evaluation result does not contain good demos for {module_name}"
                )

        # add user demos
        if user_demos:
            for demo in user_demos:
                self.demo_cache[demo.id] = demo
            demo_refs = [demo.id for demo in user_demos]
            # add all combinations of user demos
            option_combos = (
                list(combinations(demo_refs, max_num))
                if len(demo_refs) > max_num
                else [demo_refs]
            )
            for i, user_option in enumerate(option_combos):
                option_name = f"{self.module_name}_demos_user_combo_{i}"
                self.add_option(DemoOption(option_name, list(user_option)))

    def _evolve(self, eval_result) -> EvolveType:
        """Update demo options given current evaluation result

        always select top k demos as new option candidate
        """
        # update demo pool
        updated = set()
        demo_pool: dict[int, Demonstration] = {}
        for task_id, demo, score in zip(
            eval_result.ids, eval_result.demos, eval_result.scores
        ):
            if self.module_name in demo:
                demo_pool[task_id] = demo[self.module_name]
                # NOTE: use < to prevent too frequent update of same task demo
                # also this check requires demo to surpass itself even for allow_duplicate
                if (
                    task_id not in self.best_score_by_task
                    or self.best_score_by_task[task_id] < score
                ):
                    updated.add(task_id)
                    self.best_score_by_task[task_id] = score

        # update priority queue
        new_option = False
        for task_id in updated:
            score, demo = self.best_score_by_task[task_id], demo_pool[task_id]
            if len(self.demo_pq) < self.max_num:
                heapq.heappush(self.demo_pq, (score, task_id, demo.id))
                self.task_id_set.add(task_id)
                new_option = True
                continue

            # if allow_duplicate or not added yet, directly replace the lowest score demo
            if self.allow_duplicate:
                # more strict condition for allow_duplicate
                if score > self.demo_pq[0][0]:
                    self.task_id_set.remove(self.demo_pq[0][1])
                    heapq.heapreplace(self.demo_pq, (score, task_id, demo.id))
                    self.task_id_set.add(task_id)
                    new_option = True
            elif task_id not in self.task_id_set:
                # prepare trying similar quality demos if different task_id
                if score >= self.demo_pq[0][0]:
                    self.task_id_set.remove(self.demo_pq[0][1])
                    heapq.heapreplace(self.demo_pq, (score, task_id, demo.id))
                    self.task_id_set.add(task_id)
                    new_option = True
            else:
                # same task_id already in the queue, need to replace the same task demo
                new_pq = [e for e in self.demo_pq if e[1] != task_id]
                heapq.heapify(new_pq)
                heapq.heappush(new_pq, (score, task_id, demo.id))
                self.demo_pq = new_pq
                new_option = True

        if new_option:
            score_sum = 0
            demos = []
            for score, task_id, demo_id in self.demo_pq:
                score_sum += score
                if demo_id not in self.demo_cache:
                    self.demo_cache[demo_id] = demo_pool[task_id]
                demos.append(self.demo_cache[demo_id])
            self.current_best_score_sum = score_sum
            option_name = f"{self.module_name}_demos_{str(uuid.uuid4())}"
            self.add_option(DemoOption(option_name, demos))
            return EvolveType.RANGE
        return EvolveType.ID

    @classmethod
    def from_dict(cls, data: dict):
        name, module_name, max_num, current_best_score_sum = (
            data["name"],
            data["module_name"],
            data["max_num"],
            data["current_best_score_sum"],
        )
        allow_duplicate = data.get("allow_duplicate", False)
        param = cls(
            name=name,
            module_name=module_name,
            max_num=max_num,
            allow_duplicate=allow_duplicate,
        )

        demo_cache = {}
        for e in data["demo_cache"]:
            demo = Demonstration(**e)
            # convert list of dict => list of FilledInput
            filled_input_variables: List[FilledInput] = []
            for filled in demo.filled_input_variables:
                filled_input_variables.append(FilledInput(**filled))
            for filled in filled_input_variables:
                input_var = Input(**filled.input_variable)
                filled.input_variable = input_var
            demo.filled_input_variables = filled_input_variables
            demo_cache[demo.id] = demo
        param.demo_cache = demo_cache
        param.best_score_by_task = data["best_score_by_task"]

        demo_pq = [
            (
                e["score"],
                e["task_id"],
                e["demo_id"],
            )
            for e in data["demo_pq"]
        ]
        heapq.heapify(demo_pq)
        param.demo_pq = demo_pq

        task_id_set = set(data["task_id_set"])
        param.task_id_set = task_id_set

        raw_loaded_options = data["options"]
        loaded_options = {}
        for name, option in raw_loaded_options.items():
            if option["name"] == "NoChange":
                loaded_options[name] = NoChange()
            else:
                loaded_options[name] = DemoOption.from_dict(option, demo_cache)

        param.current_best_score_sum = current_best_score_sum
        param.options.update(loaded_options)
        return param

    def to_dict(self):
        base = super().to_dict()
        base["demo_cache"] = [dataclasses.asdict(v) for k, v in self.demo_cache.items()]
        base["best_score_by_task"] = self.best_score_by_task
        base["demo_pq"] = [
            {"score": score, "task_id": task_id, "demo_id": demo_id}
            for score, task_id, demo_id in self.demo_pq
        ]
        base["task_id_set"] = list(self.task_id_set)
        base["max_num"] = self.max_num
        base["current_best_score_sum"] = self.current_best_score_sum
        base["allow_duplicate"] = self.allow_duplicate
        return base

    @classmethod
    def bootstrap(
        cls,
        evaluator,
        script_path: str,
        script_args: list[str] = [],
        max_num: int = 5,
        target_modules: Optional[list[str]] = None,
        log_path: Optional[str] = None,
        allow_duplicate: bool = False,
    ):
        """Collect good demos for LLMs in a workflow

        if target_modules is provided, only collect demos for these modules
        """
        # if log_path exists, load from it
        if log_path is not None:
            if os.path.exists(log_path):
                logger.info(f"Loading from {log_path}")
                return load_params(log_path)
<<<<<<< HEAD
        from cognify.optimizer.evaluation.evaluator import EvalTask 
=======

>>>>>>> edbe876c
        eval_task = EvalTask(
            script_path=script_path,
            args=script_args,
            other_python_paths=[],
            all_params={},
            module_name_paths={},
            aggregated_proposals={},
        )
        eval_result = evaluator.evaluate(eval_task)
        params = []
        module_with_demo = set()
        for module_2_demo in eval_result.demos:
            module_with_demo.update(module_2_demo.keys())
        # filter target modules
        module_with_demo = (
            module_with_demo & set(target_modules)
            if target_modules
            else module_with_demo
        )

        for m_name in module_with_demo:
            params.append(
                cls(
                    name="fewshot_demo",
                    max_num=max_num,
                    module_name=m_name,
                    eval_result=eval_result,
                    inherit=False,
                    allow_duplicate=allow_duplicate,
                )
            )
        # if log_path provided, save to it
        if log_path is not None:
            logger.info(f"Saving to {log_path}")
            dir = os.path.dirname(log_path)
            if dir:
                os.makedirs(dir, exist_ok=True)
            dump_params(params, log_path)
        return params

    def custom_clean(self):
        self.demo_cache.clear()
        self.best_score_by_task.clear()
        self.task_id_set.clear()
        self.demo_pq.clear()
        self.current_best_score_sum = float("-inf")


class DemoOption(OptionBase):
    def __init__(self, tag: str, demos: list[Demonstration]):
        super().__init__(tag)
        self.demos = demos

    def describe(self):
        desc = "- FewShot Examples -\n"
        desc += f"{len(self.demos)} demos:\n"

        # Iterate over each demonstration and use repr to represent them
        for i, demo in enumerate(self.demos, start=1):
            desc += f"Demonstration {i}:\n{repr(demo)}\n"
            desc += "=" * 40 + "\n"
        return desc

    def _get_cost_indicator(self):
        return len(self.demos) + 1

    def apply(self, lm_module: Model):
        lm_module.add_demos(self.demos)
        lm_module.reset()
        return lm_module

    def to_dict(self):
        base = super().to_dict()
        base["demo_ref"] = [demo.id for demo in self.demos]
        return base

    @classmethod
    def from_dict(cls, data: dict, demo_pool: dict[str, Demonstration]):
        tag = data["name"]
        demo_ref = data["demo_ref"]
        demos = [demo_pool[demo_id] for demo_id in demo_ref]
        return cls(tag, demos)<|MERGE_RESOLUTION|>--- conflicted
+++ resolved
@@ -10,10 +10,6 @@
 logger = logging.getLogger(__name__)
 
 from cognify.llm import Model, Demonstration
-<<<<<<< HEAD
-from cognify.llm.prompt import FilledInputVar, Input
-from cognify.hub.cogs.common import EvolveType, CogLayerLevel, OptionBase, DynamicCogBase, NoChange
-=======
 from cognify.llm.prompt import FilledInput, Input
 from cognify.hub.cogs.common import (
     EvolveType,
@@ -22,12 +18,6 @@
     DynamicCogBase,
     NoChange,
 )
-from cognify.optimizer.evaluation.evaluator import (
-    EvaluationResult,
-    EvaluatorPlugin,
-    EvalTask,
-)
->>>>>>> edbe876c
 from cognify.hub.cogs.utils import dump_params, load_params
 from typing import List
 
@@ -253,11 +243,8 @@
             if os.path.exists(log_path):
                 logger.info(f"Loading from {log_path}")
                 return load_params(log_path)
-<<<<<<< HEAD
-        from cognify.optimizer.evaluation.evaluator import EvalTask 
-=======
-
->>>>>>> edbe876c
+            
+        from cognify.optimizer.evaluation.evaluator import EvalTask
         eval_task = EvalTask(
             script_path=script_path,
             args=script_args,
