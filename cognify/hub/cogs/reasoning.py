<<<<<<< HEAD
from abc import ABC, ABCMeta
=======
from abc import ABCMeta
>>>>>>> edbe876c
from typing import List, Union
from cognify.hub.cogs.common import CogBase, CogLayerLevel, OptionBase, NoChange
from cognify.llm import Model, StructuredModel
from cognify.llm.model import APICompatibleMessage
from litellm import ModelResponse, completion
import copy

import logging

logger = logging.getLogger(__name__)


class LMReasoning(CogBase):
    level = CogLayerLevel.NODE

    def __init__(
        self,
        options: list[OptionBase],
        name: str = "reasoning",
        default_option: Union[int, str] = 0,
        module_name: str = None,
        inherit: bool = True,
    ):
        return super().__init__(name, options, default_option, module_name, inherit)

    @classmethod
    def from_dict(cls, data: dict):
        name, module_name, default_option, options = (
            data["name"],
            data["module_name"],
            data["default_option"],
            data["options"],
        )
        options = [
            ReasonThenFormat.registry[dat["type"]].from_dict(dat)
            for name, dat in options.items()
        ]
        return cls(
            name=name,
            options=options,
            default_option=default_option,
            module_name=module_name,
        )


class ReasoningOptionMeta(ABCMeta):
    registry: dict[str, type] = {"NoChange": NoChange}

    def __new__(cls, name, bases, attrs):
        new_cls = super().__new__(cls, name, bases, attrs)
        cls.registry[name] = new_cls
        return new_cls


class ReasonThenFormat(OptionBase, metaclass=ReasoningOptionMeta):
    @classmethod
    def direct_apply(cls, lm_module: Model):
        reasoning = cls()
        reasoning.apply(lm_module)
        return reasoning

    def reasoning_step(
        self, model: str, chat_messages: List[APICompatibleMessage], model_kwargs: dict
    ) -> List[ModelResponse]:
        """Produce reasoning steps for the given chat prompt messages"""
        raise NotImplementedError

    def aggregate_reasoning_steps(self, responses: List[ModelResponse]) -> str:
        agg_messages = []
        for response in responses:
            agg_messages.append(f"\n: {response.choices[0].message.content}")
        return "\n".join(agg_messages)

    def forward(
        self, lm_module: Model, messages: List[APICompatibleMessage], model_kwargs: dict
    ) -> List[ModelResponse]:
        """
        If the orignal output has certain format, applying additional reasoning steps will break down
        it into two phases, first one allows free generation along with reasoning steps, and the second
        one will the formatting step
        """

        model: str = model_kwargs.pop("model")
        responses = []

        messages.append(
            {
                "role": "user",
                "content": "Don't give your final response to the instruction directly. We can start with some reasoning first.\n",
            }
        )
        reasoning_step_responses: List[ModelResponse] = self.reasoning_step(
            model, copy.deepcopy(messages), model_kwargs
        )

        responses.extend(reasoning_step_responses)
        rationale = self.aggregate_reasoning_steps(reasoning_step_responses)
        lm_module.rationale = rationale

        messages.append({"role": "assistant", "content": rationale})
        if lm_module.contains_custom_format_instructions():
            messages.append(
                {
                    "role": "user",
                    "content": f"Based on the reasoning, now please only give {lm_module.get_output_label_name()} as your final response, according to the following instructions:\n{lm_module.get_custom_format_instructions_if_any()}",
                }
            )
        else:
            messages.append(
                {
                    "role": "user",
                    "content": f"Based on the reasoning, now please form {lm_module.get_output_label_name()} as your final response.",
                }
            )

        full_messages = [lm_module.system_message.to_api()] + messages
        if isinstance(lm_module, StructuredModel):
            response = completion(
                model,
                full_messages,
                response_format=lm_module.output_format.schema,
                **model_kwargs,
            )
            responses.append(response)
        else:
            response = completion(model, full_messages, **model_kwargs)
            responses.append(response)
        return responses

    def apply(self, lm_module: Model):
        lm_module.reasoning = self
        return lm_module

    @classmethod
    def from_dict(cls, data: dict):
        return cls()


class ZeroShotCoT(ReasonThenFormat):
    def __init__(self):
        super().__init__("ZeroShotCoT")

    def _get_cost_indicator(self):
        return 2.0

    def describe(self):
        desc = """
        - ZeroShotCoT -
        Return step-by-step reasoning for the given chat prompt messages.
        
        Reasoning Prompt: 
            Let's solve this problem step by step before giving the final response.
        """
        return desc

    def reasoning_step(
        self, model: str, chat_messages: List[APICompatibleMessage], model_kwargs: dict
    ) -> List[ModelResponse]:
        chat_messages.append(
            {
                "role": "user",
                "content": "Let's solve this problem step by step before giving the final response\n",
            }
        )
        response = completion(model, chat_messages, **model_kwargs)
        return [response]


class PlanBefore(ReasonThenFormat):
    def __init__(self):
        super().__init__("PlanBefore")

    def _get_cost_indicator(self):
        return 3.0

    def describe(self):
        desc = """
        - PlanBefore -
        Similar to the planner in the LLMCompiler paper. Plan sub-tasks and synthesize a response for each sub-task as the rationale. Focus more on the runtime query complexity.
        
        Reasoning Prompt: 
            Let's first break down the task into several simpler sub-tasks that each covers different aspect of the original task. Clearly state each sub-question and provide your response to each one of them.
        """
        return desc

    def reasoning_step(
        self, model: str, chat_messages: List[APICompatibleMessage], model_kwargs: dict
    ) -> List[ModelResponse]:
        # TODO: make this a workflow and parallelize the reasoning steps
        chat_messages.append(
            {
                "role": "user",
                "content": "Let's first break down the task into several simpler sub-tasks that each covers different aspect of the original task. Clearly state each sub-question and provide your response to each one of them.",
            }
        )
        response = completion(model, chat_messages, **model_kwargs)
        return [response]<|MERGE_RESOLUTION|>--- conflicted
+++ resolved
@@ -1,8 +1,4 @@
-<<<<<<< HEAD
-from abc import ABC, ABCMeta
-=======
 from abc import ABCMeta
->>>>>>> edbe876c
 from typing import List, Union
 from cognify.hub.cogs.common import CogBase, CogLayerLevel, OptionBase, NoChange
 from cognify.llm import Model, StructuredModel
