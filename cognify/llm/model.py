--- conflicted
+++ resolved
@@ -1,22 +1,7 @@
-<<<<<<< HEAD
-from dataclasses import dataclass
-from typing import List, Dict, Optional, override
-from cognify.llm.prompt import (
-    Input,
-    FilledInput,
-    CompletionMessage,
-    Demonstration,
-    Content,
-    TextContent,
-    ImageContent,
-    get_image_content_from_upload,
-)
-=======
 from dataclasses import dataclass, field
 from typing import List, Dict, Optional
 from cognify._compat import override
 from cognify.llm.prompt import Input, FilledInputVar, CompletionMessage, Demonstration, Content, TextContent, ImageContent, FilledInputVar, get_image_content_from_upload
->>>>>>> f1f8430e
 from cognify.llm.output import OutputLabel, OutputFormat
 import litellm
 from litellm import completion, get_supported_openai_params, ModelResponse
@@ -82,9 +67,8 @@
 
 @dataclass
 class LMConfig:
-<<<<<<< HEAD
     model: str  # see https://docs.litellm.ai/docs/providers
-    kwargs: Optional[dict]
+    kwargs: dict = field(default_factory=dict)
     custom_llm_provider: Optional[str] = None
     cost_indicator: float = (
         1.0  # used to rank models during model selection optimization step
@@ -113,35 +97,6 @@
         self.kwargs.update(other.kwargs)
         self.cost_indicator = other.cost_indicator
 
-=======
-  model: str # see https://docs.litellm.ai/docs/providers 
-  kwargs: dict = field(default_factory=dict)
-  custom_llm_provider: Optional[str] = None
-  cost_indicator: float = 1.0  # used to rank models during model selection optimization step
-
-  def to_dict(self):
-    return self.__dict__
-  
-  @classmethod
-  def from_dict(cls, data):
-    obj = cls.__new__(cls)
-    obj.__dict__.update(data)
-    return obj
-
-  def get_model_kwargs(self) -> dict:
-    full_kwargs_dict = {}
-    full_kwargs_dict.update(self.kwargs)
-    full_kwargs_dict["model"] = self.model
-    if self.custom_llm_provider:
-      full_kwargs_dict["custom_llm_provider"] = self.custom_llm_provider
-    return full_kwargs_dict
-  
-  def update(self, other: 'LMConfig'):
-    self.model = other.model
-    self.custom_llm_provider = other.custom_llm_provider
-    self.kwargs.update(other.kwargs)
-    self.cost_indicator = other.cost_indicator
->>>>>>> f1f8430e
 
 class Model(Module):
     def __init__(
