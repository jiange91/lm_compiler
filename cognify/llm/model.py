from dataclasses import dataclass
<<<<<<< HEAD
from typing import List, Dict, Optional, override
from cognify.llm.prompt import (
    Input,
    CompletionMessage,
    Demonstration,
    Content,
    TextContent,
    ImageContent,
    FilledInput,
    get_image_content_from_upload,
)
=======
from typing import List, Dict, Optional
from cognify._compat import override
from cognify.llm.prompt import Input, FilledInputVar, CompletionMessage, Demonstration, Content, TextContent, ImageContent, FilledInputVar, get_image_content_from_upload
>>>>>>> 3668ed08
from cognify.llm.output import OutputLabel, OutputFormat
import litellm
from litellm import completion, get_supported_openai_params, ModelResponse
from pydantic import BaseModel
import json
import time
from litellm import Usage
from openai.types import CompletionUsage
from cognify.llm.response import ResponseMetadata, aggregate_usages, StepInfo
from cognify.graph.base import Module, StatePool
import copy
import threading
import logging

litellm_logger = logging.getLogger("LiteLLM")
litellm_logger.disabled = True

logger = logging.getLogger(__name__)
APICompatibleMessage = Dict[str, str]  # {"role": "...", "content": "..."}
_thread_local_chain = threading.local()


def _local_forward(
    _local_lm: "Model",
    messages: List[APICompatibleMessage],
    inputs: Dict[str, str],
    model_kwargs: Optional[dict] = None,
) -> str:
    if _local_lm.reasoning:
        responses: List[ModelResponse] = _local_lm.reasoning.forward(
            _local_lm, messages, model_kwargs
        )
        _local_lm.response_metadata_history.extend(
            [
                ResponseMetadata(
                    model=response.model,
                    cost=response._hidden_params["response_cost"],
                    usage=response.usage,
                )
                for response in responses
            ]
        )
        response = responses[-1]
    else:
        response: ModelResponse = _local_lm._forward(messages, model_kwargs)
        _local_lm.response_metadata_history.append(
            ResponseMetadata(
                model=response.model,
                cost=response._hidden_params["response_cost"],
                usage=response.usage,
            )
        )
    step_info = StepInfo(
        filled_inputs_dict=inputs,
        output=response.choices[0].message.content,
        rationale=_local_lm.rationale,
    )
    _local_lm.steps.append(step_info)
    _local_lm.rationale = None

    return response.choices[0].message.content


@dataclass
class LMConfig:
    model: str  # see https://docs.litellm.ai/docs/providers
    kwargs: Optional[dict]
    custom_llm_provider: Optional[str] = None
    cost_indicator: float = (
        1.0  # used to rank models during model selection optimization step
    )

    def to_dict(self):
        return self.__dict__

    @classmethod
    def from_dict(cls, data):
        obj = cls.__new__(cls)
        obj.__dict__.update(data)
        return obj

    def get_model_kwargs(self) -> dict:
        full_kwargs_dict = {}
        full_kwargs_dict.update(self.kwargs)
        full_kwargs_dict["model"] = self.model
        if self.custom_llm_provider:
            full_kwargs_dict["custom_llm_provider"] = self.custom_llm_provider
        return full_kwargs_dict

    def update(self, other: "LMConfig"):
        self.model = other.model
        self.custom_llm_provider = other.custom_llm_provider
        self.kwargs.update(other.kwargs)
        self.cost_indicator = other.cost_indicator


class Model(Module):
    def __init__(
        self,
        agent_name: str,
        system_prompt: str,
        input_variables: List[Input],
        output: OutputLabel,
        lm_config: Optional[LMConfig] = None,
        opt_register: bool = True,
    ):
        self._lock = threading.Lock()
        super().__init__(name=agent_name, kernel=None, opt_register=opt_register)

        self.system_message: CompletionMessage = CompletionMessage(
            role="system", content=[TextContent(text=system_prompt)]
        )
        self.input_variables: List[Input] = input_variables
        self.output_label: Optional[OutputLabel] = output
        self.demo_messages: List[CompletionMessage] = []
        self.response_metadata_history: List[ResponseMetadata] = []
        self.steps: List[StepInfo] = []
        self.reasoning = None
        self.rationale = None

        # TODO: improve lm configuration handling between agents. currently just unique config for each agent
        self.lm_config = copy.deepcopy(lm_config)
        self.input_fields = [input_var.name for input_var in self.input_variables]

        setattr(_thread_local_chain, agent_name, self)

    def __deepcopy__(self, memo):
        cls = self.__class__
        result = cls.__new__(cls)
        memo[id(self)] = result
        for k, v in self.__dict__.items():
            if k != "_lock":
                setattr(result, k, copy.deepcopy(v, memo))
            else:
                setattr(result, k, threading.Lock())
        return result

    @override
    def reset(self):
        super().reset()
        self.response_metadata_history = []
        self.steps = []

    def get_thread_local_chain(self):
        try:
            if not hasattr(_thread_local_chain, self.name):
                # NOTE: no need to set to local storage bc that's mainly used to detect if current context is in a new thread
                _self = copy.deepcopy(self)
                _self.reset()
            else:
                _self = getattr(_thread_local_chain, self.name)
            return _self
        except Exception as e:
            logger.info(f"Error in get_thread_local_chain: {e}")
            raise

    def get_high_level_info(self) -> str:
        dict = {
            "agent_prompt": self.get_system_prompt(),
            "input_names": self._get_input_names(),
            "output_name": self.get_output_label_name(),
        }
        return json.dumps(dict, indent=4)

    def get_formatted_info(self) -> str:
        dict = {
            "agent_prompt": self.get_system_prompt(),
            "input_variables": self._get_input_names(),
            "output_schema": self.get_output_label_name(),
        }
        return json.dumps(dict, indent=4)

    def get_last_step_as_demo(self) -> Optional[Demonstration]:
        if not self.steps:
            return None
        else:
            last_step: StepInfo = self.steps[-1]
            filled_input_list: List[FilledInput] = []
            for input_variable in self.input_variables:
                input_value = last_step.filled_inputs_dict.get(
                    input_variable.name, None
                )
                filled_input_list.append(
                    FilledInput(input_variable=input_variable, value=input_value)
                )
            return Demonstration(
                filled_input_variables=filled_input_list,
                output=last_step.output,
                reasoning=last_step.rationale,
            )

    def add_demos(self, demos: List[Demonstration], demo_prompt_string: str = None):
        if not demos:
            raise Exception("No demonstrations provided")

        input_variable_names = [variable.name for variable in self.input_variables]
        demo_prompt_string = (
            demo_prompt_string or "Let me show you some examples following the format"
        )  # customizable
        demos_content: List[Content] = []

        demos_content.append(
            TextContent(
                text=f"""{demo_prompt_string}:\n\n{self._get_example_format()}--\n\n"""
            )
        )
        for demo in demos:
            # validate demonstration
            demo_variable_names = [
                filled.input_variable.name for filled in demo.filled_input_variables
            ]
            if set(demo_variable_names) != set(input_variable_names):
                raise ValueError(
                    f"Demonstration variables {demo_variable_names} do not match input variables {input_variable_names}"
                )
            else:
                demos_content.extend(demo.to_content())
        self.demo_messages.append(CompletionMessage(role="user", content=demos_content))

    def get_lm_response_metadata_history(self) -> List[ResponseMetadata]:
        return copy.deepcopy(self.response_metadata_history)

    def get_total_cost(self) -> float:
        return sum(
            [
                response_metadata.cost
                for response_metadata in self.response_metadata_history
            ]
        )

    def get_current_token_usages(self) -> List[Usage]:
        return copy.deepcopy(
            [
                response_cost_usage.usage
                for response_cost_usage in self.response_metadata_history
            ]
        )

    def get_aggregated_token_usage(self) -> CompletionUsage:
        return aggregate_usages(self.get_current_token_usages())

    def _get_example_format(self):
        input_fields = []
        for variable in self.input_variables:
            input_fields.append(
                f"{variable.name}:\n${{{variable.name}}}"
            )  # e.g. "question: ${question}"

        return (
            "\n\n".join(input_fields)
            + "\n\nrationale:\nOptional(${reasoning})"
            + f"\n\n{self.get_output_label_name()}:\n${{{self.get_output_label_name()}}}"
        )

    def get_output_label_name(self) -> str:
        return self.output_label.name or "response"

    def _get_input_names(self) -> List[str]:
        return [variable.name for variable in self.input_variables]

    def get_system_prompt(self) -> str:
        return self.system_message.content[0].text

    def get_agent_role(self) -> str:
        return self.get_system_prompt()

    def contains_custom_format_instructions(self) -> bool:
        return self.output_label and self.output_label.custom_output_format_instructions

    def get_custom_format_instructions_if_any(self) -> Optional[str]:
        return (
            self.output_label.custom_output_format_instructions
            if self.contains_custom_format_instructions()
            else None
        )

    def _get_api_compatible_messages(
        self, messages: List[APICompatibleMessage]
    ) -> List[APICompatibleMessage]:
        if messages[0]["role"] == "system":
            messages = messages[1:]

        api_compatible_messages = [self.system_message.to_api()] + messages
        api_compatible_messages.extend(
            [demo_message.to_api() for demo_message in self.demo_messages]
        )
        if self.contains_custom_format_instructions():
            api_compatible_messages.append(
                {
                    "role": "user",
                    "content": self.get_custom_format_instructions_if_any(),
                }
            )
        return api_compatible_messages

    def aggregate_thread_local_meta(self, _local_self: "Model"):
        if self is _local_self:
            return
        with self._lock:
            self.steps.extend(_local_self.steps)
            self.response_metadata_history.extend(_local_self.response_metadata_history)

    @override
    def invoke(self, statep: StatePool):
        logger.debug(f"Invoking {self}")
        for field in self.input_fields:
            if field not in self.defaults and field not in statep.states:
                raise ValueError(
                    f"Missing field {field} in state when calling {self.name}, available fields: {statep.states.keys()}"
                )
        kargs = {
            field: statep.news(field)
            for field in statep.states
            if field in self.input_fields
        }
        messages = statep.news("messages", [])
        model_kwargs = statep.news("model_kwargs", None)
        # time the execution
        start = time.perf_counter()
        result = self.forward(
            messages=messages, inputs=kargs, model_kwargs=model_kwargs
        )
        dur = time.perf_counter() - start
        result_snapshot = copy.deepcopy(result)
        statep.publish(result_snapshot, self.version_id, self.is_static)
        self.outputs.append(result_snapshot)
        # update metadata
        self.exec_times.append(dur)
        self.version_id += 1

    def prepare_input(
        self,
        messages: List[APICompatibleMessage],
        inputs: Dict[Input | str, str],
        model_kwargs: Optional[dict],
    ) -> ModelResponse:
        # input variables will always take precedence
        if not inputs:
            assert messages, "Messages must be provided"
            final_message_list = messages
        else:
            if isinstance(list(inputs.keys())[0], Input):
                inputs = {input_var.name: value for input_var, value in inputs.items()}
            final_message_list = self._get_input_messages(inputs)

        # lm config will always take precedence
        if not self.lm_config:
            assert (
                model_kwargs
            ), "Model kwargs must be provided if LM config is not set at initialization"
            full_kwargs = model_kwargs
        else:
            full_kwargs = self.lm_config.get_model_kwargs()

        return final_message_list, inputs, full_kwargs

    def forward(
        self,
        messages: List[APICompatibleMessage] = [],
        inputs: Dict[str, str] = None,
        model_kwargs: dict = None,
    ):
        _self = self.get_thread_local_chain()
        messages, inputs, model_kwargs = _self.prepare_input(
            messages, inputs, model_kwargs
        )
        result = _local_forward(_self, messages, inputs, model_kwargs)
        self.aggregate_thread_local_meta(_self)
        return {self.get_output_label_name(): result}

    def __call__(
        self,
        messages: List[APICompatibleMessage] = [],
        inputs: Dict[str, str] = None,
        model_kwargs: dict = None,
    ):
        """External interface to invoke the cognify.Model"""
        statep = StatePool()
        statep.init(
            {
                "messages": messages,
                "model_kwargs": model_kwargs,
                **inputs,
            }
        )
        self.invoke(statep)  # kwargs have already been set when initializing cog_lm
        result = statep.news(self.get_output_label_name())
        return result

    def _get_input_messages(self, inputs: Dict[str, str]) -> List[APICompatibleMessage]:
        assert set(inputs.keys()) == set(
            [input.name for input in self.input_variables]
        ), "Input variables do not match"

        input_names = ", ".join(f"`{name}`" for name in inputs.keys())
        messages = [
            CompletionMessage(
                role="user",
                content=[
                    TextContent(
                        text=f"Given {input_names}, please strictly provide `{self.get_output_label_name()}`"
                    )
                ],
            )
        ]

        input_fields = []
        for input_var in self.input_variables:
            if input_var.image_type:
                if input_var.image_type == "web":
                    image_content = ImageContent(image_url=inputs[input_var.name])
                else:
                    image_content = get_image_content_from_upload(
                        inputs[input_var.name], input_var.image_type
                    )
                messages.append(CompletionMessage(role="user", content=[image_content]))
            else:
                input_fields.append(f"{input_var.name}: {inputs[input_var.name]}")
        messages.append(
            CompletionMessage(
                role="user", content=[TextContent(text="\n".join(input_fields))]
            )
        )
        return [message.to_api() for message in messages]

    def _forward(
        self, messages: List[APICompatibleMessage], model_kwargs: dict
    ) -> ModelResponse:
        model = model_kwargs.pop("model")
        response: ModelResponse = completion(
            model, self._get_api_compatible_messages(messages), **model_kwargs
        )
        return response


class StructuredModel(Model):
<<<<<<< HEAD
    def __init__(
        self,
        agent_name: str,
        system_prompt: str,
        input_variables: List[Input],
        output_format: OutputFormat,
        lm_config: Optional[LMConfig] = None,
        opt_register: bool = True,
    ):
        self.output_format: OutputFormat = output_format
        super().__init__(
            agent_name,
            system_prompt,
            input_variables,
            output=OutputLabel(name=output_format.schema.__name__),
            lm_config=lm_config,
            opt_register=opt_register,
        )

    # these parse methods are provided for convenience
    def parse_response_str(self, response: str) -> BaseModel:
        # expects response to be `response.choices[0].message.content`
        return self.output_format.schema.model_validate_json(response)

    def parse_response(self, response: ModelResponse) -> BaseModel:
        return self.parse_response_str(response.choices[0].message.content)

    @override
    def get_output_label_name(self):
        return self.output_format.schema.__name__

    @override
    def get_formatted_info(self) -> str:
        dict = {
            "agent_prompt": self.get_system_prompt(),
            "input_variables": self._get_input_names(),
            "output_schema": self.output_format.schema.model_json_schema(),
        }
        return json.dumps(dict, indent=4)

    @override
    def contains_custom_format_instructions(self) -> bool:
        return self.output_format.custom_output_format_instructions is not None

    @override
    def get_custom_format_instructions_if_any(self) -> Optional[str]:
        return self.output_format.custom_output_format_instructions

    @override
    def _get_api_compatible_messages(
        self, messages: List[APICompatibleMessage]
    ) -> List[APICompatibleMessage]:
        api_compatible_messages = super()._get_api_compatible_messages(messages)
        api_compatible_messages.append(
            self.output_format.get_output_instruction_message().to_api()
        )
        return api_compatible_messages

    @override
    def _forward(
        self, messages: List[APICompatibleMessage], model_kwargs: dict
    ) -> ModelResponse:
        litellm.enable_json_schema_validation = True

        params = get_supported_openai_params(
            model=model_kwargs["model"],
            custom_llm_provider=model_kwargs.get("custom_llm_provider", None),
        )
        if "response_format" not in params:
            raise ValueError(
                f"Model {model_kwargs["model"]} from provider {model_kwargs.get("custom_llm_provider", None)} does not support structured output"
            )
        else:
            model = model_kwargs.pop("model")
            response: ModelResponse = completion(
                model,
                self._get_api_compatible_messages(messages),
                response_format=self.output_format.schema,
                **model_kwargs,
            )
            return response

    @override
    def forward(
        self,
        messages: List[APICompatibleMessage] = [],
        inputs: Dict[str, str] = None,
        model_kwargs: dict = None,
    ) -> str:
        result = super().forward(messages, inputs, model_kwargs)
        result_obj = self.parse_response_str(result[self.get_output_label_name()])
        return {self.get_output_label_name(): result_obj}
=======
  def __init__(self, agent_name: str, 
               system_prompt: str, 
               input_variables: List[Input],
               output_format: OutputFormat,
               lm_config: Optional[LMConfig] = None,
               opt_register: bool = True):
    self.output_format: OutputFormat = output_format
    super().__init__(agent_name, system_prompt, 
                     input_variables, output=OutputLabel(name=output_format.schema.__name__), 
                     lm_config=lm_config, opt_register=opt_register)

  # these parse methods are provided for convenience
  def parse_response_str(self, response: str) -> BaseModel:
    # expects response to be `response.choices[0].message.content`
    return self.output_format.schema.model_validate_json(response)

  def parse_response(self, response: ModelResponse) -> BaseModel:
    return self.parse_response_str(response.choices[0].message.content)

  @override
  def get_output_label_name(self):
    return self.output_format.schema.__name__
  
  @override
  def get_formatted_info(self) -> str:
    dict = {
      "agent_prompt": self.get_system_prompt(),
      "input_variables": self._get_input_names(),
      "output_schema": self.output_format.schema.model_json_schema()
    }
    return json.dumps(dict, indent=4)

  @override
  def contains_custom_format_instructions(self) -> bool:
    return self.output_format.custom_output_format_instructions is not None

  @override
  def get_custom_format_instructions_if_any(self) -> Optional[str]:
    return self.output_format.custom_output_format_instructions

  @override
  def _get_api_compatible_messages(self, messages: List[APICompatibleMessage]) -> List[APICompatibleMessage]:
    api_compatible_messages = super()._get_api_compatible_messages(messages)
    api_compatible_messages.append(self.output_format.get_output_instruction_message().to_api())
    return api_compatible_messages

  @override
  def _forward(self, messages: List[APICompatibleMessage], model_kwargs: dict) -> ModelResponse:
    litellm.enable_json_schema_validation = True

    params = get_supported_openai_params(model=model_kwargs["model"], 
                                         custom_llm_provider=model_kwargs.get("custom_llm_provider", None))
    if "response_format" not in params:
      raise ValueError(f"Model {model_kwargs['model']} from provider {model_kwargs.get('custom_llm_provider', None)} does not support structured output") 
    else:
      model = model_kwargs.pop('model')
      response: ModelResponse = completion(model, 
                        self._get_api_compatible_messages(messages),
                        response_format=self.output_format.schema,
                        **model_kwargs)
      return response
  
  @override
  def forward(self, messages: List[APICompatibleMessage] = [], inputs: Dict[str, str] = None, model_kwargs: dict = None) -> str:
    result = super().forward(messages, inputs, model_kwargs)
    result_obj = self.parse_response_str(result[self.get_output_label_name()])
    return {self.get_output_label_name(): result_obj}
>>>>>>> 3668ed08
<|MERGE_RESOLUTION|>--- conflicted
+++ resolved
@@ -1,21 +1,6 @@
 from dataclasses import dataclass
-<<<<<<< HEAD
 from typing import List, Dict, Optional, override
-from cognify.llm.prompt import (
-    Input,
-    CompletionMessage,
-    Demonstration,
-    Content,
-    TextContent,
-    ImageContent,
-    FilledInput,
-    get_image_content_from_upload,
-)
-=======
-from typing import List, Dict, Optional
-from cognify._compat import override
 from cognify.llm.prompt import Input, FilledInputVar, CompletionMessage, Demonstration, Content, TextContent, ImageContent, FilledInputVar, get_image_content_from_upload
->>>>>>> 3668ed08
 from cognify.llm.output import OutputLabel, OutputFormat
 import litellm
 from litellm import completion, get_supported_openai_params, ModelResponse
@@ -452,7 +437,6 @@
 
 
 class StructuredModel(Model):
-<<<<<<< HEAD
     def __init__(
         self,
         agent_name: str,
@@ -544,73 +528,4 @@
     ) -> str:
         result = super().forward(messages, inputs, model_kwargs)
         result_obj = self.parse_response_str(result[self.get_output_label_name()])
-        return {self.get_output_label_name(): result_obj}
-=======
-  def __init__(self, agent_name: str, 
-               system_prompt: str, 
-               input_variables: List[Input],
-               output_format: OutputFormat,
-               lm_config: Optional[LMConfig] = None,
-               opt_register: bool = True):
-    self.output_format: OutputFormat = output_format
-    super().__init__(agent_name, system_prompt, 
-                     input_variables, output=OutputLabel(name=output_format.schema.__name__), 
-                     lm_config=lm_config, opt_register=opt_register)
-
-  # these parse methods are provided for convenience
-  def parse_response_str(self, response: str) -> BaseModel:
-    # expects response to be `response.choices[0].message.content`
-    return self.output_format.schema.model_validate_json(response)
-
-  def parse_response(self, response: ModelResponse) -> BaseModel:
-    return self.parse_response_str(response.choices[0].message.content)
-
-  @override
-  def get_output_label_name(self):
-    return self.output_format.schema.__name__
-  
-  @override
-  def get_formatted_info(self) -> str:
-    dict = {
-      "agent_prompt": self.get_system_prompt(),
-      "input_variables": self._get_input_names(),
-      "output_schema": self.output_format.schema.model_json_schema()
-    }
-    return json.dumps(dict, indent=4)
-
-  @override
-  def contains_custom_format_instructions(self) -> bool:
-    return self.output_format.custom_output_format_instructions is not None
-
-  @override
-  def get_custom_format_instructions_if_any(self) -> Optional[str]:
-    return self.output_format.custom_output_format_instructions
-
-  @override
-  def _get_api_compatible_messages(self, messages: List[APICompatibleMessage]) -> List[APICompatibleMessage]:
-    api_compatible_messages = super()._get_api_compatible_messages(messages)
-    api_compatible_messages.append(self.output_format.get_output_instruction_message().to_api())
-    return api_compatible_messages
-
-  @override
-  def _forward(self, messages: List[APICompatibleMessage], model_kwargs: dict) -> ModelResponse:
-    litellm.enable_json_schema_validation = True
-
-    params = get_supported_openai_params(model=model_kwargs["model"], 
-                                         custom_llm_provider=model_kwargs.get("custom_llm_provider", None))
-    if "response_format" not in params:
-      raise ValueError(f"Model {model_kwargs['model']} from provider {model_kwargs.get('custom_llm_provider', None)} does not support structured output") 
-    else:
-      model = model_kwargs.pop('model')
-      response: ModelResponse = completion(model, 
-                        self._get_api_compatible_messages(messages),
-                        response_format=self.output_format.schema,
-                        **model_kwargs)
-      return response
-  
-  @override
-  def forward(self, messages: List[APICompatibleMessage] = [], inputs: Dict[str, str] = None, model_kwargs: dict = None) -> str:
-    result = super().forward(messages, inputs, model_kwargs)
-    result_obj = self.parse_response_str(result[self.get_output_label_name()])
-    return {self.get_output_label_name(): result_obj}
->>>>>>> 3668ed08
+        return {self.get_output_label_name(): result_obj}