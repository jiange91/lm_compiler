--- conflicted
+++ resolved
@@ -14,11 +14,8 @@
     "register_opt_module",
     "register_data_loader",
     "clear_registry",
-<<<<<<< HEAD
     
     "LayerConfig",
     "OptConfig",
-=======
->>>>>>> edbe876c
     "ControlParameter",
 ]