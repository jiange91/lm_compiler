import dataclasses
import os
import json
import importlib

<<<<<<< HEAD
from cognify.optimizer.core.driver import LayerConfig


@dataclasses.dataclass
class ControlParameter:
    opt_layer_configs: list[LayerConfig] = []
    opt_history_log_dir: str = "opt_results"
=======
from cognify.optimizer.core.flow import LayerConfig

@dataclasses.dataclass
class ControlParameter:
    opt_layer_configs: list[LayerConfig]
    opt_history_log_dir: str = 'opt_results'
>>>>>>> 3668ed08
    quality_constraint: float = 1.0
    train_down_sample: int = 0
    val_down_sample: int = 0
    evaluator_batch_size: int = 20

    @classmethod
    def from_python_profile(cls, param_path):
        if not os.path.isfile(param_path):
            raise FileNotFoundError(
                f"The control param file {param_path} does not exist."
            )
        module_name = os.path.basename(param_path).replace(".py", "")
        spec = importlib.util.spec_from_file_location(module_name, param_path)
        module = importlib.util.module_from_spec(spec)
        spec.loader.exec_module(module)

        for name in dir(module):
            obj = getattr(module, name)
            if isinstance(obj, cls):
                return obj
        raise ValueError(f"No ControlParameter instance found in {param_path}")

    @classmethod
    def from_json_profile(cls, param_path):
        if not os.path.isfile(param_path):
            raise FileNotFoundError(
                f"The control param file {param_path} does not exist."
            )
        with open(param_path, "r") as f:
            param_dict = json.load(f)
        attrs = [
            attr.name
            for attr in dataclasses.fields(cls)
            if attr.name not in ["opt_layer_configs"]
        ]
        opt_layer_configs = [
            LayerConfig.from_dict(layer_dict)
            for layer_dict in param_dict["opt_layer_configs"]
        ]
        return cls(
            opt_layer_configs=opt_layer_configs,
            **{attr: param_dict[attr] for attr in attrs},
        )

    @classmethod
    def build_control_param(cls, param_path=None, loaded_module=None):
        assert (
            param_path or loaded_module
        ), "Either param_path or loaded_module should be provided."

        # prioritize param_path if given
        if param_path is not None:
            if param_path.endswith(".py"):
                control_param = ControlParameter.from_python_profile(param_path)
            else:
                control_param = ControlParameter.from_json_profile(param_path)
        else:
            for name in dir(loaded_module):
                obj = getattr(loaded_module, name)
                if isinstance(obj, cls):
                    return obj

        return control_param

    def to_dict(self):
        result = {}
        for field in dataclasses.fields(self):
            value = getattr(self, field.name)
            if hasattr(value, "to_dict"):  # If the field has a `to_dict` method
                result[field.name] = value.to_dict()
            elif isinstance(value, list):  # Handle lists of complex objects
                result[field.name] = [
                    item.to_dict() if hasattr(item, "to_dict") else item
                    for item in value
                ]
            else:  # Handle primitive types or unsupported objects
                result[field.name] = value
        return result<|MERGE_RESOLUTION|>--- conflicted
+++ resolved
@@ -3,22 +3,12 @@
 import json
 import importlib
 
-<<<<<<< HEAD
-from cognify.optimizer.core.driver import LayerConfig
-
-
-@dataclasses.dataclass
-class ControlParameter:
-    opt_layer_configs: list[LayerConfig] = []
-    opt_history_log_dir: str = "opt_results"
-=======
 from cognify.optimizer.core.flow import LayerConfig
 
 @dataclasses.dataclass
 class ControlParameter:
     opt_layer_configs: list[LayerConfig]
     opt_history_log_dir: str = 'opt_results'
->>>>>>> 3668ed08
     quality_constraint: float = 1.0
     train_down_sample: int = 0
     val_down_sample: int = 0
