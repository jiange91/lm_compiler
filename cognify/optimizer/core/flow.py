import os
import sys
from typing import Optional, Tuple, Type
import logging
from collections import defaultdict
import uuid
from dataclasses import dataclass, field, asdict

from cognify.graph.program import Module
from cognify.hub.cogs.common import CogBase
<<<<<<< HEAD
=======
from cognify.hub.cogs.utils import build_param
>>>>>>> 3668ed08
from cognify.optimizer.plugin import capture_module_from_fs
from cognify.optimizer.registry import get_registered_opt_modules

logger = logging.getLogger(__name__)


class ModuleTransformTrace:
    """
    This represents the morphing of the workflow
    Example:
        orignal workflow: [a, b, c]
        valid module_name_paths:
            a -> [a1, a2]
            a1 -> [a3, a4]
            c -> [c1]

        meaning original module A is now replaced by A2, A3, A4, upon which optimization will be performed
    """

    def __init__(self, ori_module_dict) -> None:
        self.ori_module_dict: dict[str, Type[Module]] = ori_module_dict
        # old_name to new_name
        self.module_name_paths: dict[str, str] = {}
        # level_name -> module_name -> [(param_name, option_name)]
        self.aggregated_proposals: dict[str, dict[str, list[tuple[str, str]]]] = {}
        self.flattened_name_paths: dict[str, str] = {}

    def add_mapping(self, ori_name: str, new_name: str):
        if ori_name in self.module_name_paths:
            raise ValueError(f"{ori_name} already been changed")
        self.module_name_paths[ori_name] = new_name

    def register_proposal(self, level_name: str, proposal: list[tuple[str, str, str]]):
        if level_name not in self.aggregated_proposals:
            self.aggregated_proposals[level_name] = defaultdict(list)
        for module_name, param_name, option_name in proposal:
            self.aggregated_proposals[level_name][module_name].append(
                (param_name, option_name)
            )

    def mflatten(self):
        """flatten the mapping

        Example:
            original:
                a -> a1
                a1 -> a2
            after:
                a -> a2
        """

        def is_cyclic_util(graph, v, visited, rec_stack):
            visited[v] = True
            rec_stack[v] = True

            if v in graph:
                neighbor = graph[v]
                if not visited[neighbor]:
                    if is_cyclic_util(graph, neighbor, visited, rec_stack):
                        return True
                elif rec_stack[neighbor]:
                    return True

            rec_stack[v] = False
            return False

        visited = defaultdict(False.__bool__)
        rec_stack = defaultdict(False.__bool__)
        for key in self.module_name_paths:
            if not visited[key]:
                if is_cyclic_util(self.module_name_paths, key, visited, rec_stack):
                    raise ValueError("Cyclic mapping")

        result: dict[str, str] = {}
        # use self.ori_module_dict to exclude sub-module mappings
        for ori in self.ori_module_dict:
            new_m_name = ori
            while new_m_name in self.module_name_paths:
                new_m_name = self.module_name_paths[new_m_name]
            result[ori] = new_m_name
        self.flattened_name_paths = result

    def get_derivatives_of_same_type(
        self, new_module: Module
    ) -> Tuple[str, list[Module]]:
        """
        NOTE: call mflatten before this
        find the parent module of the given new module, will search recursively in the new_module

        return old module name and names of new derivatives of the same type as the old module
        """
        if new_module.name in self.ori_module_dict:
            return (new_module.name, [new_module])
        for ori_name, new_name in self.flattened_name_paths.items():
            if new_module.name == new_name:
                derivatives = Module.all_of_type(
                    [new_module], self.ori_module_dict[ori_name]
                )
                return (ori_name, derivatives)
        return (new_module.name, [new_module])

    def eq_transform_path(self, other: dict[str, str]) -> bool:
        if self.module_name_paths.keys() != other.keys():
            return False
        for old_name, new_name in self.module_name_paths.items():
            if new_name != other[old_name]:
                return False
        return True


@dataclass
class OptConfig:
    n_trials: int
    throughput: int = field(default=2)
    log_dir: str = field(default=None)
    evolve_interval: int = field(default=2)
    opt_log_path: str = field(default=None)
    param_save_path: str = field(default=None)
    frugal_eval_cost: bool = field(default=True)
    use_SH_allocation: bool = field(default=False)

    def finalize(self):
        if not os.path.exists(self.log_dir):
            os.makedirs(self.log_dir, exist_ok=True)
        if self.opt_log_path is None:
            self.opt_log_path = os.path.join(self.log_dir, "opt_logs.json")
        if self.param_save_path is None:
            self.param_save_path = os.path.join(self.log_dir, "opt_params.json")

    def update(self, other: "OptConfig"):
        # for all not None fields in other, update self
        for key, value in other.__dict__.items():
            if value is not None:
                setattr(self, key, value)


@dataclass
class TopDownInformation:
    """
    Information that is passed from the top level to the lower level
    """

    # optimization config for current level
    opt_config: OptConfig

    # optimization meta inherit from the previous level
    all_params: Optional[dict[str, CogBase]]
    module_ttrace: Optional[ModuleTransformTrace]
    current_module_pool: Optional[dict[str, Module]]

    # optimization configs
    script_path: str
    script_args: Optional[list[str]]
    other_python_paths: Optional[list[str]]

    # some optimization history
    trace_back: list[str] = field(
        default_factory=list
    )  # series of [layer_name_trial_id]

    def initialize(self):
        self.opt_config.finalize()
        self.all_params = self.all_params or {}
        self.script_args = self.script_args or []
        self.other_python_paths = self.other_python_paths or []

        if self.current_module_pool is None:
            dir = os.path.dirname(self.script_path)
            if dir not in sys.path:
                sys.path.insert(0, dir)
            sys.argv = [self.script_path] + self.script_args
            capture_module_from_fs(self.script_path)
            self.current_module_pool = {m.name: m for m in get_registered_opt_modules()}

        if self.module_ttrace is None:
            name_2_type = {m.name: type(m) for m in self.current_module_pool.values()}
            self.module_ttrace = ModuleTransformTrace(name_2_type)
        self.module_ttrace.mflatten()


class TrialLog:
    def __init__(
        self,
        params: dict[str, any],
        bo_trial_id: int,
        id: str = None,
        score: float = 0.0,
        price: float = 0.0,
        eval_cost: float = 0.0,
        finished: bool = False,
    ):
        self.id: str = id or uuid.uuid4().hex
        self.params = params
        self.bo_trial_id = bo_trial_id
        self.score = score
        self.price = price
        self.eval_cost = eval_cost
        self.finished = finished

    def to_dict(self):
        return {
            "id": self.id,
            "bo_trial_id": self.bo_trial_id,
            "params": self.params,
            "score": self.score,
            "price": self.price,
            "eval_cost": self.eval_cost,
            "finished": self.finished,
        }

    @classmethod
    def from_dict(cls, data):
        return cls(**data)

class LayerConfig:
    def __init__(
        self,
        layer_name: str,
        dedicate_params: list[CogBase] = [],
        universal_params: list[CogBase] = [],
        target_modules: Iterable[str] = None,
        save_ckpt_interval: int = 1,
        opt_config: Optional[OptConfig] = None,
    ):
        """Config for each optimization layer
        
        Args:
            layer_name (str): name of the layer
            
            dedicate_params (list[ParamBase], optional): dedicated params for this layer. Defaults to [].
            
            universal_params (list[ParamBase], optional): universal params for this layer. Defaults to [].
            
            target_modules (Iterable[str], optional): target modules for this layer. Defaults to None.
            
            save_ckpt_interval (int, optional): save checkpoint interval. Defaults to 0.
            
            opt_config (OptConfig, optional): optimization config. Defaults to None.
                all fields not set here will be decided by the upper layer
            
        """
        self.layer_name = layer_name
        self.dedicate_params = dedicate_params
        self.universal_params = universal_params
        self.target_modules = target_modules
        self.save_ckpt_interval = save_ckpt_interval
        self.opt_config = opt_config
        
        if len(self.dedicate_params) + len(self.universal_params) == 0:
            raise ValueError(f'No params provided for optimization layer {layer_name}')
        
        if self.opt_config is None:
            self.opt_config = OptConfig(n_trials=5)
    
    def to_dict(self):
        return {
            'layer_name': self.layer_name,
            'dedicate_params': [p.to_dict() for p in self.dedicate_params],
            'universal_params': [p.to_dict() for p in self.universal_params],
            'target_modules': self.target_modules,
            'save_ckpt_interval': self.save_ckpt_interval,
            'opt_config': asdict(self.opt_config),
        }
    
    @classmethod
    def from_dict(cls, d):
        return cls(
            layer_name=d['layer_name'],
            dedicate_params=[build_param(p) for p in d['dedicate_params']],
            universal_params=[build_param(p) for p in d['universal_params']],
            target_modules=d['target_modules'],
            save_ckpt_interval=d['save_ckpt_interval'],
            opt_config=OptConfig(**d['opt_config']),
        )<|MERGE_RESOLUTION|>--- conflicted
+++ resolved
@@ -1,6 +1,6 @@
 import os
 import sys
-from typing import Optional, Tuple, Type
+from typing import Optional, Tuple, Type, Iterable
 import logging
 from collections import defaultdict
 import uuid
@@ -8,10 +8,7 @@
 
 from cognify.graph.program import Module
 from cognify.hub.cogs.common import CogBase
-<<<<<<< HEAD
-=======
 from cognify.hub.cogs.utils import build_param
->>>>>>> 3668ed08
 from cognify.optimizer.plugin import capture_module_from_fs
 from cognify.optimizer.registry import get_registered_opt_modules
 
