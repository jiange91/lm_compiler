--- conflicted
+++ resolved
@@ -643,25 +643,13 @@
         candidates = self.get_all_candidates()
         pareto_frontier = self.get_pareto_front(candidates=candidates)
         if self.hierarchy_level == 0:
-<<<<<<< HEAD
             print(f"================ Optimization Results =================") 
-=======
-            print("=========== Optimization Results ===========")
->>>>>>> edbe876c
             print(f"Num Pareto Frontier: {len(pareto_frontier)}")
             for i, (trial_log, log_path) in enumerate(pareto_frontier):
                 print("--------------------------------------------------------")
                 print("Pareto_{}".format(i + 1))
                 # logger.info("  Params: {}".format(trial_log.params))
-<<<<<<< HEAD
                 print("  Quality: {:.3f}, Cost per 1K invocation: ${:.2f}".format(trial_log.score, trial_log.price * 1000))
-=======
-                print(
-                    "  Quality: {:.3f}, Cost per 1K invocation ($): {:.2f}".format(
-                        trial_log.score, trial_log.price * 1000
-                    )
-                )
->>>>>>> edbe876c
                 print("  Applied at: {}".format(trial_log.id))
                 # logger.info("  config saved at: {}".format(log_path))
 
@@ -947,7 +935,6 @@
         # apply selected trial
         print(f"----- Testing select trial {trial_id} -----")
         print("  Params: {}".format(trial_log.params))
-<<<<<<< HEAD
         print("  Quality: {:.3f}, Cost per 1K invocation: ${:.2f}".format(trial_log.score, trial_log.price * 1000))
         
         eval_task = EvalTask.from_dict(trial_log.eval_task)
@@ -956,26 +943,6 @@
         
         print(f"=========== Evaluation Results ===========") 
         print("  Quality: {:.3f}, Cost per 1K invocation: ${:.2f}".format(eval_result.reduced_score, eval_result.reduced_price * 1000))
-=======
-        print(
-            "  Quality: {:.3f}, Cost per 1K invocation ($): {:.2f} $".format(
-                trial_log.score, trial_log.price * 1000
-            )
-        )
-
-        eval_task = EvalTask.from_dict(trial_log.eval_task)
-        # run evaluation
-        eval_result = evaluator.get_score(
-            mode="test", task=eval_task, show_process=True, keep_bar=True
-        )
-
-        print("=========== Evaluation Results ===========")
-        print(
-            "  Quality: {:.3f}, Cost per 1K invocation ($): {:.2f} $".format(
-                eval_result.reduced_score, eval_result.reduced_price * 1000
-            )
-        )
->>>>>>> edbe876c
         print("===========================================")
 
         return eval_result