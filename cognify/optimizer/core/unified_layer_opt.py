--- conflicted
+++ resolved
@@ -139,13 +139,9 @@
         self.opt_target_lm_names: set[str] = None
         self.save_ckpt_interval = save_ckpt_interval
         self.top_down_info: TopDownInformation = None
-<<<<<<< HEAD
-
-=======
         
         self._best_score = None
         self._lowest_cost = None
->>>>>>> f1f8430e
         self.quality_constraint = quality_constraint
         self.hierarchy_level = hierarchy_level
 
@@ -325,10 +321,6 @@
                 new_modules.append(new_module)
         return new_modules, trace_for_next_level
 
-<<<<<<< HEAD
-    def generate_trial_id(self, trial_number: int) -> str:
-        return ".".join(self.top_down_info.trace_back + [f"{self.name}_{trial_number}"])
-=======
     def generate_trial_id(self) -> tuple[str, int]:
         # always increment the trial number
         # optuna trial id start from num_trials, if previous run is interrupted
@@ -340,7 +332,6 @@
                 max_id = id if max_id is None else max(max_id, id)
         new_trial_number = max_id + 1 if max_id is not None else 0
         return '.'.join(self.top_down_info.trace_back + [f'{self.name}_{new_trial_number}'])
->>>>>>> f1f8430e
 
     def propose(
         self,
@@ -355,21 +346,10 @@
         for i in range(n_sample):
             with self._study_lock:
                 trial = self.study.ask(self.param_categorical_dist)
-<<<<<<< HEAD
-
-            logger.debug(
-                f"- {self.name} - apply param - Trial {trial.number} params: {trial.params}"
-            )
-            trial_id_str = self.generate_trial_id(trial.number)
-            trial_log = self.trial_log_cls(
-                params=trial.params, bo_trial_id=trial.number, id=trial_id_str
-            )
-=======
             
             logger.debug(f"- {self.name} - apply param - Trial {trial.number} params: {trial.params}")
             trial_id_str = self.generate_trial_id()
             trial_log = self.trial_log_cls(params=trial.params, bo_trial_id=trial.number, id=trial_id_str)
->>>>>>> f1f8430e
 
             self.opt_logs[trial_log.id] = trial_log
             program_copy = copy.deepcopy(ms)
@@ -463,28 +443,7 @@
         json.dump(opt_logs_json_obj, open(opt_log_path, "w+"), indent=4)
         params = [param for params in self.params.values() for param in params]
         dump_params(params, param_save_path)
-<<<<<<< HEAD
-
-    def _load_opt_ckpt(self, opt_log_path: str):
-        self.load_opt_log(opt_log_path)
-
-        for trial_log_id, trial_log in self.opt_logs.items():
-            assert trial_log.finished, f"Trial {trial_log_id} is not finished"
-            trial = optuna.trial.create_trial(
-                params=trial_log.params,
-                values=[trial_log.score, trial_log.price],
-                distributions=self.param_categorical_dist,
-            )
-            if self.quality_constraint is not None:
-                self.add_constraint(trial_log.score, trial)
-                trial.set_system_attr(
-                    _base._CONSTRAINTS_KEY, get_quality_constraint(trial)
-                )
-            self.study.add_trial(trial)
-
-=======
     
->>>>>>> f1f8430e
     def prepare_next_level_tdi(
         self,
         new_program: list[Module],
@@ -512,13 +471,8 @@
             script_args=self.top_down_info.script_args,
             other_python_paths=python_paths,
         )
-<<<<<<< HEAD
-        next_level_info.trace_back.append(self.generate_trial_id(trial_number))
-
-=======
         next_level_info.trace_back.append(trial_id)
         
->>>>>>> f1f8430e
         # add current level params for next level
         for lm_name, params in self.params.items():
             # NOTE: params might be updated when scheduling the current iteration
@@ -533,15 +487,8 @@
         base_program: list[Module],
     ) -> EvaluationResult:
         next_trial, program, new_trace, log_id = self.propose(base_program, 1)[0]
-<<<<<<< HEAD
-        next_level_info = self.prepare_next_level_tdi(
-            program, new_trace, next_trial.number
-        )
-
-=======
         next_level_info = self.prepare_next_level_tdi(program, new_trace, log_id)
         
->>>>>>> f1f8430e
         if _should_exit():
             return None
 
@@ -566,12 +513,7 @@
         opt_config = self.top_down_info.opt_config
         num_current_trials = len(self.opt_logs)
         pbar_position = ask_for_position()
-<<<<<<< HEAD
-        best_score, lowest_cost = None, None
-
-=======
         
->>>>>>> f1f8430e
         def _update_pbar(pbar, eval_result: EvaluationResult):
             score, cost = self.get_eval_feedback(eval_result)
             if score is not None and cost is not None:
@@ -579,13 +521,9 @@
                 self._lowest_cost = cost if self._lowest_cost is None else min(self._lowest_cost, cost)
                 pbar.set_description(self._gen_opt_bar_desc(self._best_score, self._lowest_cost))
             pbar.update(1)
-<<<<<<< HEAD
-
-=======
         
         initial_score = self._best_score if self._best_score is not None else 0.0
         initial_cost = self._lowest_cost if self._lowest_cost is not None else 0.0
->>>>>>> f1f8430e
         with tqdm(
             total=num_current_trials + opt_config.n_trials,
             initial=num_current_trials,
@@ -636,21 +574,7 @@
                         except Exception as e:
                             logger.error(f"Error in evaluating task: {e}")
                             raise
-<<<<<<< HEAD
-                    if _should_exit():
-                        print(f"{self.name} collecting finished tasks...")
-                        should_wait = [f for f in futures if f not in processed_futures]
-                        for f in should_wait:
-                            processed_futures.add(f)
-                            if not f.cancelled():
-                                result = f.result()
-                                if result is None or not result.complete:
-                                    continue
-                                _update_pbar(pbar, result)
-
-=======
                     
->>>>>>> f1f8430e
         release_position(pbar_position)
 
     def get_finished_bo_trials(self, need_copy: bool) -> list[FrozenTrial]:
@@ -713,17 +637,8 @@
                 print("--------------------------------------------------------")
                 print("Pareto_{}".format(i + 1))
                 # logger.info("  Params: {}".format(trial_log.params))
-<<<<<<< HEAD
-                print(
-                    "  Quality: {:.3f}, Cost per 1K invocation ($): {:.2f}".format(
-                        trial_log.score, trial_log.price * 1000
-                    )
-                )
-                print("  Applied Optimization: {}".format(trial_log.id))
-=======
                 print("  Quality: {:.3f}, Cost per 1K invocation ($): {:.2f}".format(trial_log.score, trial_log.price * 1000))
                 print("  Applied at: {}".format(trial_log.id))
->>>>>>> f1f8430e
                 # logger.info("  config saved at: {}".format(log_path))
 
             # logger.info("Opt Cost: {}".format(self.opt_cost))
