import os
import json
from typing import (
    Tuple,
)
import copy
import logging
from concurrent.futures import ThreadPoolExecutor, Future

from cognify._signal import _should_exit
from cognify.optimizer.evaluation.evaluator import (
    EvaluationResult,
    GeneralEvaluatorInterface,
)
from cognify.optimizer.core.flow import TrialLog, TopDownInformation, OptConfig
from cognify.optimizer.core.unified_layer_opt import (
    OptimizationLayer,
    BottomLevelTrialLog,
)

logger = logging.getLogger(__name__)


class LayerEvaluator(GeneralEvaluatorInterface):
    def __init__(
        self,
        target_layer: OptimizationLayer,
    ):
        self.target_layer = target_layer

    def evaluate(
        self,
        layer_task: TopDownInformation,
        **kwargs,
    ) -> EvaluationResult:
        # NOTE: optimization will change layer meta, make a copy
        target_layer_cpy = copy.deepcopy(self.target_layer)
        # NOTE: returned opt_logs is all finished
        eval_cost, pareto_frontier, opt_logs = target_layer_cpy.optimize(layer_task)
        if not opt_logs:
            # If no trial is finished:
            #   return bad information instead of no information
            # consider this as a failed evaluation
            return EvaluationResult(
                reduced_price=float(0xDEADBEEF),
                reduced_score=0,
                complete=False,
            )

        inner_log_ids, scores, prices, exec_times = [], [], [], []
        for trial_log in opt_logs.values():
            inner_log_ids.append(trial_log.id)
            scores.append(trial_log.score)
            prices.append(trial_log.price)
            exec_times.append(trial_log.eval_cost)

        reduced_score = max(scores)
        reduced_price = min(prices)
        result = EvaluationResult(
            ids=inner_log_ids,
            scores=scores,
            prices=prices,
            exec_times=exec_times,
            total_eval_cost=eval_cost,
            reduced_score=reduced_score,
            reduced_price=reduced_price,
            demos={"config_log_path": layer_task.opt_config.opt_log_path},
        )
        return result


class SuccessiveHalving:
    """Policy for successive halving resource allocation

    If a layer (A) adopts this policy, it will allocate resources for the next layer (B)

    layer A will propose `layer_a.opt_config.throughput` trials in each iteration

    **SH routine**:
    1. each remaining trial at layer B will have a fixed step_budget = `layer_b.opt_config.n_trials`
    2. after all trials are evaluated, lower half of the trials will be pruned
    3. repeat from step 1 until no trials left
    """

    def __init__(
        self,
        selected_runs: list[Tuple[LayerEvaluator, TopDownInformation]],
    ):
        self.selected_runs = selected_runs
        self.ready_to_run = [i for i in range(len(selected_runs))]
        self.num_inner_trials = [0] * len(selected_runs)

    def run_and_prune(self):
        logger.info(f"SH next with {self.ready_to_run}")
        for i in self.ready_to_run:
            tdi = self.selected_runs[i][1]
            self.num_inner_trials[i] += tdi.opt_config.n_trials

        futures: list[Future] = []
        with ThreadPoolExecutor(max_workers=len(self.ready_to_run)) as executor:
            for i in self.ready_to_run:
                futures.append(
                    executor.submit(
                        self.selected_runs[i][0].evaluate, self.selected_runs[i][1]
                    )
                )

            try:
                outer_indicators = []
                for f in futures:
                    if _should_exit():
                        executor.shutdown(cancel_futures=True, wait=True)
                        break
                    eval_result: EvaluationResult = f.result()
                    outer_indicators.append(
                        (eval_result.reduced_score, eval_result.reduced_price)
                    )
            except Exception as e:
                logger.error(f"Error in SH: {e}")
                raise

        # outer_indicators = []
        # for i in self.ready_to_run:
        #     eval_result = self.selected_outer_runs[i](self.inner_step_budget)
        #     outer_indicators.append((eval_result.reduced_score, eval_result.reduced_price))

        # sort by score and price, higher score then lower price
        sorted_indicator_indices = sorted(
            range(len(outer_indicators)),
            key=lambda i: (-outer_indicators[i][0], outer_indicators[i][1]),
        )
        runs_left_to_run = sorted_indicator_indices[: len(self.ready_to_run) // 2]
        self.ready_to_run = [self.ready_to_run[i] for i in runs_left_to_run]

    def execute(self):
        while len(self.ready_to_run) > 0:
            if _should_exit():
                break
            self.run_and_prune()
        # Collect inner loop performance
        outer_run_evals = []
        for layer_eval, tdi in self.selected_runs:
            tdi.opt_config.n_trials = 0
            outer_run_evals.append(layer_eval.evaluate(tdi))
        return outer_run_evals, self.num_inner_trials


class UpperLevelTrialLog(TrialLog):
    def __init__(
        self,
        params,
        bo_trial_id,
        id=None,
        score=0,
        price=0,
        eval_cost=0,
        finished=False,
        next_level_log_dir=None,
        num_next_level_trials=0,
    ):
        super().__init__(params, bo_trial_id, id, score, price, eval_cost, finished)
        self.next_level_log_dir = next_level_log_dir
        self.num_next_level_trials = num_next_level_trials

    def to_dict(self):
        return {
            **super().to_dict(),
            "next_level_log_dir": self.next_level_log_dir,
            "num_next_level_trials": self.num_next_level_trials,
        }


class UpperLevelOptimization(OptimizationLayer):
    opt_logs: dict[str, UpperLevelTrialLog]
    evaluator: LayerEvaluator
    trial_log_cls = UpperLevelTrialLog

    def __init__(
        self,
        next_level_opt_config: OptConfig = None,
        use_SH_allocation: bool = False,
        *args,
        **kwargs,
    ):
        super().__init__(*args, **kwargs)
        self.next_level_opt_config = next_level_opt_config
        self.use_SH_allocation = use_SH_allocation
<<<<<<< HEAD

    def prepare_next_level_tdi(self, new_program, new_trace, trial_number):
        next_level_info = super().prepare_next_level_tdi(
            new_program, new_trace, trial_number
        )
=======
    
    def prepare_next_level_tdi(self, new_program, new_trace, trial_id):
        next_level_info = super().prepare_next_level_tdi(new_program, new_trace, trial_id)
>>>>>>> f1f8430e
        # reset opt_config for next level
        if self.next_level_opt_config:
            next_level_info.opt_config.update(self.next_level_opt_config)
        # incase log_dir is not set
        if self.next_level_opt_config.log_dir is None:
            current_level_log_dir = self.top_down_info.opt_config.log_dir
            _trial_number = trial_id.split('_')[-1]
            next_level_info.opt_config.log_dir = os.path.join(
<<<<<<< HEAD
                current_level_log_dir,
                f"{self.name}_trial_{trial_number}",
=======
                current_level_log_dir, 
                f"{self.name}_trial_{_trial_number}",
>>>>>>> f1f8430e
            )
        # set these path to None to let the next level to populate
        next_level_info.opt_config.opt_log_path = None
        next_level_info.opt_config.param_save_path = None
        return next_level_info

    def get_eval_feedback(self, eval_result: EvaluationResult):
        if eval_result.reduced_price == float(0xDEADBEEF):
            return None, None
        return eval_result.reduced_score, eval_result.reduced_price

    def _optimize_iteration(self, base_program):
        next_trial, program, new_trace, log_id = self.propose(base_program, 1)[0]
        next_level_info = self.prepare_next_level_tdi(
            program, new_trace, next_trial.number
        )
        self.opt_logs[log_id].next_level_log_dir = next_level_info.opt_config.log_dir

        if _should_exit():
            return None

        # run evaluation
        try:
            eval_result = self.evaluator.evaluate(next_level_info)
            self.update(next_trial, eval_result, log_id)
            return eval_result
        except Exception as e:
            logger.error(f"Error in evaluation: {e}")
            raise

    def _optimize_SH(self, base_program):
        opt_config = self.top_down_info.opt_config

        # propose `throughput` trials
        proposals_at_this_level = self.propose(base_program, opt_config.throughput)
        selected_runs = []
        for new_trial, new_program, new_trace, new_log_id in proposals_at_this_level:
            next_level_info = self.prepare_next_level_tdi(
                new_program, new_trace, new_trial.number
            )
            selected_runs.append((self.evaluator, next_level_info))
            self.opt_logs[
                new_log_id
            ].next_level_log_dir = next_level_info.opt_config.log_dir
        sh = SuccessiveHalving(selected_runs)
        if _should_exit():
            return
        eval_results, num_inner_trials = sh.execute()
        for i, (trial, program, new_trace, log_id) in enumerate(
            proposals_at_this_level
        ):
            self.update(trial, eval_results[i], log_id)
            self.opt_logs[log_id].num_next_level_trials = num_inner_trials[i]

    def _optimize(self, base_program):
        if not self.use_SH_allocation:
            return super()._optimize(base_program)

        # use SH allocation
        opt_config = self.top_down_info.opt_config
        n_iters = opt_config.n_trials // opt_config.throughput
        for i in range(n_iters):
            if _should_exit():
                break
            self._optimize_SH(base_program)
            if _should_exit():
                break
            if self.save_ckpt_interval > 0 and i % self.save_ckpt_interval == 0:
                self.save_ckpt(opt_config.opt_log_path, opt_config.param_save_path)

    def get_all_candidates(self) -> list[TrialLog, str]:
        candidates = []
        for _, upper_trial_log in self.opt_logs.items():
            if not upper_trial_log.finished:
                continue
            bot_opt_log_path = os.path.join(
                upper_trial_log.next_level_log_dir, "opt_logs.json"
            )
            with open(bot_opt_log_path, "r") as f:
                opt_trace = json.load(f)

            for trial_log_id, trial_meta in opt_trace.items():
                trial_log = BottomLevelTrialLog.from_dict(trial_meta)
                # if not meet the quality constraint, skip
                if (
                    self.quality_constraint is not None
                    and trial_log.score < self.quality_constraint
                ):
                    continue
                candidates.append((trial_log, bot_opt_log_path))
        return candidates<|MERGE_RESOLUTION|>--- conflicted
+++ resolved
@@ -185,17 +185,9 @@
         super().__init__(*args, **kwargs)
         self.next_level_opt_config = next_level_opt_config
         self.use_SH_allocation = use_SH_allocation
-<<<<<<< HEAD
-
-    def prepare_next_level_tdi(self, new_program, new_trace, trial_number):
-        next_level_info = super().prepare_next_level_tdi(
-            new_program, new_trace, trial_number
-        )
-=======
     
     def prepare_next_level_tdi(self, new_program, new_trace, trial_id):
         next_level_info = super().prepare_next_level_tdi(new_program, new_trace, trial_id)
->>>>>>> f1f8430e
         # reset opt_config for next level
         if self.next_level_opt_config:
             next_level_info.opt_config.update(self.next_level_opt_config)
@@ -204,13 +196,8 @@
             current_level_log_dir = self.top_down_info.opt_config.log_dir
             _trial_number = trial_id.split('_')[-1]
             next_level_info.opt_config.log_dir = os.path.join(
-<<<<<<< HEAD
-                current_level_log_dir,
-                f"{self.name}_trial_{trial_number}",
-=======
                 current_level_log_dir, 
                 f"{self.name}_trial_{_trial_number}",
->>>>>>> f1f8430e
             )
         # set these path to None to let the next level to populate
         next_level_info.opt_config.opt_log_path = None
