import os
import sys
import json
from typing import Union, Optional, Tuple, Callable, Iterable, Literal, Sequence
import time
import copy
import logging
from dataclasses import dataclass, field
import numpy as np
from abc import ABC, abstractmethod
import multiprocessing as mp
import textwrap
from cognify.optimizer.utils import _cognify_tqdm as tqdm
<<<<<<< HEAD
from cognify.optimizer import (
    get_registered_opt_score_fn,
)
=======
from cognify.optimizer.registry import get_registered_opt_score_fn
>>>>>>> 3668ed08
from .metric import MetricBase


from cognify._signal import _init_exit_gracefully, _should_exit
from cognify.graph.program import Workflow, Module
from cognify.llm import Model, Demonstration
from cognify.hub.cogs.common import CogBase
from cognify.hub.cogs.utils import build_param
from cognify.optimizer.plugin import OptimizerSchema, capture_module_from_fs
from cognify.optimizer.core.flow import TopDownInformation, ModuleTransformTrace

logger = logging.getLogger(__name__)


def default_reduer(xs):
    return sum(xs) / len(xs)


# {module_name: demo}
TDemoInTrial = dict[str, Demonstration]


class EvaluationResult:
    def __init__(
        self,
        ids: Sequence[str],
        scores: Sequence[float],
        prices: Sequence[float],
        exec_times: Sequence[float],
        total_eval_cost: float,
        complete: bool,
        reduced_score: Optional[float] = None,
        reduced_price: Optional[float] = None,
        demos: Optional[Sequence[TDemoInTrial]] = None,
        meta: Optional[dict] = None,
    ) -> None:
        self.ids = ids
        self.scores = scores
        self.prices = prices
        self.exec_times = exec_times
        self.total_eval_cost = total_eval_cost
        self.complete = complete
        self.reduced_score = reduced_score
        self.reduced_price = reduced_price
        self.demos = demos
        self.meta = meta

    def __str__(self) -> str:
        return (
            f"EvalResult: score: {self.reduced_score}, "
            f"price: {self.reduced_price}, "
            f"{len(self.scores)} samples, "
            f"eval cost: {self.total_eval_cost}, "
            f"avg exec time: {sum(self.exec_times) / len(self.exec_times)} s"
        )

    def to_dict(self):
        """return result stats

        meta and demos are not included
        """
        stats = {}
        stats["summary"] = {
            "reduced_score": self.reduced_score,
            "reduced_price": self.reduced_price,
            "total_eval_cost": self.total_eval_cost,
            "complete": self.complete,
        }
        stats["detailed"] = []
        for id, score, price, exec_time in zip(
            self.ids, self.scores, self.prices, self.exec_times
        ):
            stats["detailed"].append(
                {
                    "id": id,
                    "score": score,
                    "price": price,
                    "exec_time": exec_time,
                }
            )
        return stats

    @classmethod
    def from_dict(cls, data: dict):
        return cls(
            ids=[d["id"] for d in data["detailed"]],
            scores=[d["score"] for d in data["detailed"]],
            prices=[d["price"] for d in data["detailed"]],
            exec_times=[d["exec_time"] for d in data["detailed"]],
            total_eval_cost=data["summary"]["total_eval_cost"],
            complete=data["summary"]["complete"],
            reduced_score=data["summary"]["reduced_score"],
            reduced_price=data["summary"]["reduced_price"],
        )


class EvalFn:
    def __init__(
        self,
        score_fn: Optional[Callable] = None,
        score_file_path: Optional[str] = None,
    ):
        self.score_fn = score_fn
        self.score_file_path = score_file_path

    def _set_score_fn(self):
        if self.score_file_path is not None:
            # load the score file
            dir = os.path.dirname(self.score_file_path)
            if dir not in sys.path:
                sys.path.append(dir)

            module = capture_module_from_fs(self.score_file_path)
            score_fn = get_registered_opt_score_fn()
            if score_fn is None:
                # find builtin metric instance
                for name, obj in vars(module).items():
                    if isinstance(obj, MetricBase):
                        score_fn = obj.score
                        break
            if score_fn is None:
                raise ValueError("No score function found in the config file")
            self.score_fn = score_fn

        assert self.score_fn is not None, "score function not set properly"

    def score(self, label, result):
        # lazy load the score function
        # This to avoid pickling the score function
        if self.score_fn is None:
            self._set_score_fn()
        return self.score_fn(label, result)


@dataclass
class EvalTask:
    """Define a task to evaluate the score of a workflow"""

    # execution env
    script_path: str
    args: list[str]  # cmd args to the script
    other_python_paths: list[str]

    # transformation meta
    all_params: dict[str, CogBase]  # {param_hash: param}
    module_name_paths: dict[str, str]
    aggregated_proposals: dict[
        str, dict[str, list[tuple[str, str]]]
    ]  # {layer_name: {module_name: [(param, option)]}}
    trace_back: list[str] = field(default_factory=list)

    def __getstate__(self) -> object:
        state = copy.deepcopy(self.__dict__)
        state.pop("all_params")
        state["all_params_ser"] = {}
        param_hashes = self.all_params.keys()
        for hash in param_hashes:
            state["all_params_ser"][hash] = self.all_params[hash].to_dict()
        return state

    def __setstate__(self, state: dict) -> None:
        param_pool = state.pop("all_params_ser")
        self.__dict__.update(state)
        self.all_params = {}
        # restore params
        for hash, param_dict in param_pool.items():
            self.all_params[hash] = build_param(param_dict)

    def to_dict(self) -> dict:
        return self.__getstate__()

    @classmethod
    def from_dict(cls, state: dict) -> "EvalTask":
        obj = cls.__new__(cls)
        obj.__setstate__(state)
        return obj

    def add_PYTHON_PATH(self, evaluator_path: str):
        dirs = [os.path.dirname(self.script_path), os.path.dirname(evaluator_path)]
        for dir in dirs:
            if dir not in sys.path:
                sys.path.append(dir)
        if self.other_python_paths is not None:
            for path in self.other_python_paths:
                if path not in sys.path:
                    sys.path.append(path)

    def replay_module_transformations(self, ms: list[Module]) -> dict[str, Module]:
        """Replay the module transformations"""

        module_pool = {m.name: m for m in ms}
        module_ttrace = ModuleTransformTrace({m.name: type(m) for m in ms})
        # collect all module names that will be transformed
        all_opt_target_name = set()
        for proposal in self.aggregated_proposals.values():
            all_opt_target_name.update(proposal.keys())

        for layer_name, proposal in self.aggregated_proposals.items():
            for module_name, l_param_option in proposal.items():
                module = module_pool[module_name]
                for param_name, option_name in l_param_option:
                    param_hash = CogBase.chash(module_name, param_name)
                    param = self.all_params[param_hash]

                    new_module, new_mapping = param.apply_option(option_name, module)

                    for old_name, new_name in new_mapping.items():
                        module_ttrace.add_mapping(old_name, new_name)
                    module_pool[new_module.name] = new_module
                    for next_opt_target in Module.all_with_predicate(
                        [new_module], lambda m: m.name in all_opt_target_name
                    ):
                        module_pool[next_opt_target.name] = next_opt_target
                    module = new_module

        # check if modules are transformed correctly
        # check equivalence of current name path and registered name path
        assert module_ttrace.eq_transform_path(
            self.module_name_paths
        ), "Module transformation not consistent"

        module_ttrace.mflatten()
        new_modules_dict = {
            ori_name: module_pool[new_name]
            for ori_name, new_name in module_ttrace.flattened_name_paths.items()
        }
        return new_modules_dict

    def get_program_schema(self) -> OptimizerSchema:
        sys.argv = [self.script_path] + self.args
        schema = OptimizerSchema.capture(self.script_path)

        logger.debug(f"opt_target_modules = {schema.opt_target_modules}")
        assert schema.opt_target_modules, "No module to optimize"
        return schema

    def load_and_transform(self):
        schema = self.get_program_schema()
        module_pool = {m.name: m for m in schema.opt_target_modules}

        # replace module invoke with new module
        # this does not replace the model but only the invoke function
        if self.aggregated_proposals:
            module_pool = self.replay_module_transformations(schema.opt_target_modules)
            for m in schema.opt_target_modules:
                new_module = module_pool[m.name]
                if isinstance(new_module, Workflow):
                    new_module.compile()
                logger.debug(f"replace {m} with {new_module}")
                m.invoke = new_module.invoke

        # clear execution state
        for m in module_pool.values():
            m.reset()
        return schema, module_pool

    def evaluate_program(
        self,
        evaluator: EvalFn,
        input,
        label,
        task_index,
        sema,
        q: mp.Queue,
    ):
        _init_exit_gracefully(verbose=False, override=True)
        schema, module_pool = self.load_and_transform()
        if _should_exit():
            q.put((task_index, False, None, 0.0, 0.0, None, 0.0))
            sema.release()
            return

        start_time = time.time()
        result = schema.program(input)
        end_time = time.time()
        score = evaluator.score(label, result)

        # get price and demo of running the program
        price = 0.0
        lm_to_demo = {}
        for lm in Module.all_of_type(module_pool.values(), Model):
            price += lm.get_total_cost()
            demo = lm.get_last_step_as_demo()
            if demo is not None:
                lm_to_demo[lm.name] = demo

        q.put(
            (task_index, True, result, score, price, lm_to_demo, end_time - start_time)
        )
        sema.release()

    def show_opt_trace(self) -> str:
        trace_lines = []
        trace_lines.append("********** Detailed Optimization Trace **********\n")

        for layer, proposals in self.aggregated_proposals.items():
            trace_lines.append(f"========== Layer: {layer} ==========")

            for module_name, param_options in proposals.items():
                trace_lines.append(f"\n  >>> Module: {module_name} <<<")

                for param_name, option_name in param_options:
                    param_hash = CogBase.chash(module_name, param_name)
                    param = self.all_params[param_hash]
                    class_path = (
                        f"{param.__class__.__module__}.{param.__class__.__name__}"
                    )
                    trace_lines.append(f"\n    - Parameter: <{class_path}>")
                    trace_lines.append(f"      Applied Option: {option_name}")
                    # Get the description with indentation for each line
                    option_description = param.options[option_name].describe()
                    option_description = textwrap.dedent(option_description)

                    indented_description = "\n".join(
                        [f"        {line}" for line in option_description.splitlines()]
                    )
                    trace_lines.append(
                        f"      Transformation Details:\n{indented_description}"
                    )

            trace_lines.append("\n" + "=" * 50 + "\n")

        # Combine all trace lines into a single string
        trace_dump = "\n".join(trace_lines)
        return trace_dump

    @classmethod
    def from_top_down_info(cls, tdi: TopDownInformation):
        return cls(
            script_path=tdi.script_path,
            args=tdi.script_args,
            other_python_paths=tdi.other_python_paths,
            all_params=tdi.all_params,
            module_name_paths=tdi.module_ttrace.module_name_paths,
            aggregated_proposals=tdi.module_ttrace.aggregated_proposals,
            trace_back=tdi.trace_back,
        )


class GeneralEvaluatorInterface(ABC):
    @abstractmethod
    def evaluate(
        self,
        task: Union[EvalTask, TopDownInformation],
        **kwargs,
    ) -> EvaluationResult: ...


def _gen_pbar_desc(level, tb, score, price):
    indent = "---" * level + ">"
    return f"{indent} Evaluation in {tb} | (avg score: {score:.2f}, avg cost@1000: {price*1000:.2f} $)"


class EvaluatorPlugin(GeneralEvaluatorInterface):
    def __init__(
        self,
        trainset: Optional[Iterable[Tuple[any, any]]],  # list of input data and labels
        evalset: Optional[Iterable[Tuple[any, any]]],  # list of input data and labels
        testset: Optional[Iterable[Tuple[any, any]]],  # list of input data and labels
        evaluator_fn: Optional[EvalFn] = None,
        evaluator_path: Optional[str] = None,
        n_parallel: int = 1,
        score_reducer: Callable = None,
        price_reducer: Callable = None,
    ):
        """Specify the evaluation method

        If both score_fn and score_file_path are provided, score file will be used

        If you have non-copyable or non-picklable evaluation function, consider specifying the path to the score file
        """
        self.dataset = {
            "train": [trainset, None if not trainset else list(range(len(trainset)))],
            "eval": [evalset, None if not evalset else list(range(len(evalset)))],
            "test": [testset, None if not testset else list(range(len(testset)))],
        }

        self.n_parallel = n_parallel
        self.score_reducer = (
            score_reducer if score_reducer is not None else default_reduer
        )
        self.price_reducer = (
            price_reducer if price_reducer is not None else default_reduer
        )

        self._evaluator = EvalFn(score_fn=evaluator_fn, score_file_path=evaluator_path)

    def evaluate(
        self,
        task: EvalTask,
        show_process: bool = False,
        pbar_position: int = 0,
        hierarchy_level: int = 0,
        **kwargs,
    ):
        return self.get_score(
            mode="train",
            task=task,
            show_process=show_process,
            pbar_position=pbar_position,
            hierarchy_level=hierarchy_level,
        )

    def get_score(
        self,
        mode: Literal["train", "eval", "test"],
        task: EvalTask,
        show_process: bool,
        pbar_position: int = 0,
        hierarchy_level: int = 0,
        keep_bar: bool = False,
    ):
        logger.debug(f"sys_path = {sys.path}")

        data, indices = self.dataset[mode]
        n_parallel = min(self.n_parallel, len(indices))

        # Task queue to limit the number of parallel tasks
        # avoid worker pool to avoid reusing the same process
        all_workers = []
        sema = mp.Semaphore(n_parallel)
        result_q = mp.Queue()

        total_score, total_cost, visited = 0.0, 0.0, 0
        opt_trace = ".".join(task.trace_back)

        def update_pbar(pbar, eval_result):
            nonlocal total_score, total_cost, visited
            visited += 1
            score, price = eval_result[3], eval_result[4]
            total_score += score
            total_cost += price
            pbar.update(1)
            pbar.set_description(
                _gen_pbar_desc(
                    hierarchy_level,
                    opt_trace,
                    total_score / visited,
                    total_cost / visited,
                )
            )

        results = []
        with tqdm(
            total=len(indices),
            desc=_gen_pbar_desc(hierarchy_level, opt_trace, 0.0, 0.0),
            leave=keep_bar,
            position=pbar_position,
        ) as pbar:
            for task_index, pair_idx in enumerate(indices):
                if _should_exit():
                    break

                # check for result updates
                while not result_q.empty():
                    eval_result = result_q.get()
                    if eval_result[1]:
                        results.append(eval_result)
                        if show_process:
                            update_pbar(pbar, eval_result)

                input, label = data[pair_idx]
                sema.acquire()
                worker = mp.Process(
                    target=task.evaluate_program,
                    args=(self._evaluator, input, label, task_index, sema, result_q),
                )
                worker.start()
                all_workers.append(worker)

            for i in range(len(all_workers) - visited):
                eval_result = result_q.get()
                if not eval_result[1]:
                    continue
                results.append(eval_result)
                if show_process:
                    update_pbar(pbar, eval_result)

        for worker in all_workers:
            worker.join()
        # re-order the results according to the task index
        results = sorted(results, key=lambda x: x[0])

        data_ids = []
        prices = []
        scores = []
        demos = []
        exec_times = []
        for tid, finished, result, score, price, demo, exec_time in results:
            assert finished, "Only finished tasks should be collected"
            data_ids.append(indices[tid])
            prices.append(price)
            scores.append(score)
            demos.append(demo)
            exec_times.append(exec_time)
        reduced_score = self.score_reducer(scores)
        reduced_price = self.price_reducer(prices)
        return EvaluationResult(
            ids=[f"{mode}_{i}" for i in data_ids],
            scores=scores,
            prices=prices,
            exec_times=exec_times,
            total_eval_cost=sum(prices),
            complete=len(results) == len(indices),
            reduced_score=reduced_score,
            reduced_price=reduced_price,
            demos=demos,
        )

    def down_sample(
        self,
        mode: Literal["train", "eval", "test"],
        sample_size: int,
        task: EvalTask,
        sample_mode: Literal["random", "difficulty"],
        prob_convertor: Callable[[EvaluationResult], Sequence[int]] = None,
        log_dir: str = "eval_down_sample_logs",
    ):
        """Generate a subset of the dataset according to answer score

        The objective is to reduce the evaluation cost with the following two principles:

        1. subset should have good coverage of the input space, spanning from easy to hard
        2. harder questions are more important

        In case the task itself does not provide meaningful comparative scores (e.g. classification task), use `random` sample mode to randomly sample from the eval_set or use `difficulty` at your own risk.

        NOTE: since we only care about comparative score, maybe use the most efficient config with least bias (e.g. cheap models) to evaluate the subset

        The default prob_convertor works fine for score within range[0,1], but you can provide a custom one if needed

        also please be informed that we always assume score is higher the better
        """
        if not os.path.exists(log_dir):
            os.makedirs(log_dir, exist_ok=True)
        log_path = os.path.join(log_dir, f"{mode}_sub_ids.json")

        # validate
        full_indices = list(range(len(self.dataset[mode][0])))
        if sample_size > len(full_indices):
            raise ValueError(
                f"Sample size {sample_size} is larger than the full dataset size {len(full_indices)}"
            )

        if os.path.exists(log_path):
            logger.info(f"Loading downsampled indices from {log_path}")
            indices = json.load(open(log_path, "r"))
            if len(indices) != sample_size:
                raise ValueError(
                    f"Loaded data size {len(indices)} does not match sample size {sample_size}"
                )
            self.dataset[mode][1] = indices
            return

        if sample_mode == "random":
            indices = np.random.choice(
                full_indices, size=sample_size, replace=False
            ).tolist()
        else:
            logger.info("Down sampling with difficulty, start profiling...")
            dry_run_path = os.path.join(log_dir, f"dry_run_{mode}.json")
            if os.path.exists(dry_run_path):
                logger.info(f"Loading dry run results from {dry_run_path}")
                eval_result = EvaluationResult.from_dict(
                    json.load(open(dry_run_path, "r"))
                )
            else:
                eval_result = self.get_score(mode, task, show_process=True)
                with open(dry_run_path, "w+") as f:
                    json.dump(eval_result.to_dict(), f, indent=4)
            # if user provide a custom prob convertor
            if prob_convertor is not None:
                probs = prob_convertor(eval_result)
                indices = np.random.choice(
                    full_indices, size=sample_size, replace=False, p=probs
                ).tolist()
            else:
                # sampling prob is reverse to the score
                # also smooth it to reduce extremely easy or hard questions
                def transform(x):
                    return np.exp(-x)

                scaled_reverse_score = transform(np.array(eval_result.scores))
                # normalize to prob
                probs = scaled_reverse_score / scaled_reverse_score.sum()
                # sample according to the prob
                indices = np.random.choice(
                    full_indices, size=sample_size, replace=False, p=probs
                ).tolist()

        json.dump(sorted(indices), open(log_path, "w"), indent=4)
        self.dataset[mode][1] = indices<|MERGE_RESOLUTION|>--- conflicted
+++ resolved
@@ -11,13 +11,7 @@
 import multiprocessing as mp
 import textwrap
 from cognify.optimizer.utils import _cognify_tqdm as tqdm
-<<<<<<< HEAD
-from cognify.optimizer import (
-    get_registered_opt_score_fn,
-)
-=======
 from cognify.optimizer.registry import get_registered_opt_score_fn
->>>>>>> 3668ed08
 from .metric import MetricBase
 
 
