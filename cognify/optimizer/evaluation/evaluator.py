import os
import sys
import json
from typing import Union, Optional, Tuple, Callable, Iterable, Literal, Sequence
import time
import copy
import logging
from dataclasses import dataclass, field
import numpy as np
from abc import ABC, abstractmethod
import multiprocessing as mp
import textwrap
from cognify.optimizer.utils import _cognify_tqdm as tqdm
from cognify.optimizer.registry import get_registered_opt_score_fn
from .metric import MetricBase


from cognify._signal import _should_exit, _be_quiet, _stay_alert
from cognify.graph.program import Workflow, Module
from cognify.llm import Model, Demonstration
from cognify.hub.cogs.common import CogBase
from cognify.hub.cogs.utils import build_param
from cognify.optimizer.plugin import OptimizerSchema, capture_module_from_fs
from cognify.optimizer.core.flow import TopDownInformation, ModuleTransformTrace

logger = logging.getLogger(__name__)


def default_reduer(xs):
    return sum(xs) / len(xs)


# {module_name: demo}
TDemoInTrial = dict[str, Demonstration]


class EvaluationResult:
    def __init__(
        self,
        ids: Sequence[str],
        scores: Sequence[float],
        prices: Sequence[float],
        exec_times: Sequence[float],
        total_eval_cost: float,
        complete: bool,
        reduced_score: Optional[float] = None,
        reduced_price: Optional[float] = None,
        demos: Optional[Sequence[TDemoInTrial]] = None,
        meta: Optional[dict] = None,
    ) -> None:
        self.ids = ids
        self.scores = scores
        self.prices = prices
        self.exec_times = exec_times
        self.total_eval_cost = total_eval_cost
        self.complete = complete
        self.reduced_score = reduced_score
        self.reduced_price = reduced_price
        self.demos = demos
        self.meta = meta

    def __str__(self) -> str:
        return (
            f"EvalResult: score: {self.reduced_score}, "
            f"price: {self.reduced_price}, "
            f"{len(self.scores)} samples, "
            f"eval cost: {self.total_eval_cost}, "
            f"avg exec time: {sum(self.exec_times) / len(self.exec_times)} s"
        )

    def to_dict(self):
        """return result stats

        meta and demos are not included
        """
        stats = {}
        stats["summary"] = {
            "reduced_score": self.reduced_score,
            "reduced_price": self.reduced_price,
            "total_eval_cost": self.total_eval_cost,
            "complete": self.complete,
        }
        stats["detailed"] = []
        for id, score, price, exec_time in zip(
            self.ids, self.scores, self.prices, self.exec_times
        ):
            stats["detailed"].append(
                {
                    "id": id,
                    "score": score,
                    "price": price,
                    "exec_time": exec_time,
                }
            )
        return stats

    @classmethod
    def from_dict(cls, data: dict):
        return cls(
            ids=[d["id"] for d in data["detailed"]],
            scores=[d["score"] for d in data["detailed"]],
            prices=[d["price"] for d in data["detailed"]],
            exec_times=[d["exec_time"] for d in data["detailed"]],
            total_eval_cost=data["summary"]["total_eval_cost"],
            complete=data["summary"]["complete"],
            reduced_score=data["summary"]["reduced_score"],
            reduced_price=data["summary"]["reduced_price"],
        )


class EvalFn:
    def __init__(
        self,
        score_fn: Optional[Callable] = None,
        score_file_path: Optional[str] = None,
    ):
        self.score_fn = score_fn
        self.score_file_path = score_file_path

    def _set_score_fn(self):
        if self.score_file_path is not None:
            # load the score file
            dir = os.path.dirname(self.score_file_path)
            if dir not in sys.path:
                sys.path.append(dir)

            module = capture_module_from_fs(self.score_file_path)
            score_fn = get_registered_opt_score_fn()
            if score_fn is None:
                # find builtin metric instance
                for name, obj in vars(module).items():
                    if isinstance(obj, MetricBase):
                        score_fn = obj.score
                        break
            if score_fn is None:
                raise ValueError("No score function found in the config file")
            self.score_fn = score_fn

        assert self.score_fn is not None, "score function not set properly"

    def score(self, label, result):
        # lazy load the score function
        # This to avoid pickling the score function
        if self.score_fn is None:
            self._set_score_fn()
        return self.score_fn(label, result)


@dataclass
class EvalTask:
    """Define a task to evaluate the score of a workflow"""

    # execution env
    script_path: str
    args: list[str]  # cmd args to the script
    other_python_paths: list[str]

    # transformation meta
    all_params: dict[str, CogBase]  # {param_hash: param}
    module_name_paths: dict[str, str]
    aggregated_proposals: dict[
        str, dict[str, list[tuple[str, str]]]
    ]  # {layer_name: {module_name: [(param, option)]}}
    trace_back: list[str] = field(default_factory=list)

    def __getstate__(self) -> object:
        state = copy.deepcopy(self.__dict__)
        state.pop("all_params")
        state["all_params_ser"] = {}
        param_hashes = self.all_params.keys()
        for hash in param_hashes:
            state["all_params_ser"][hash] = self.all_params[hash].to_dict()
        return state

    def __setstate__(self, state: dict) -> None:
        param_pool = state.pop("all_params_ser")
        self.__dict__.update(state)
        self.all_params = {}
        # restore params
        for hash, param_dict in param_pool.items():
            self.all_params[hash] = build_param(param_dict)

    def to_dict(self) -> dict:
        return self.__getstate__()

    @classmethod
    def from_dict(cls, state: dict) -> "EvalTask":
        obj = cls.__new__(cls)
        obj.__setstate__(state)
        return obj

    def add_PYTHON_PATH(self, evaluator_path: str):
        dirs = [os.path.dirname(self.script_path), os.path.dirname(evaluator_path)]
        for dir in dirs:
            if dir not in sys.path:
                sys.path.append(dir)
        if self.other_python_paths is not None:
            for path in self.other_python_paths:
                if path not in sys.path:
                    sys.path.append(path)

    def replay_module_transformations(self, ms: list[Module]) -> dict[str, Module]:
        """Replay the module transformations"""

        module_pool = {m.name: m for m in ms}
        module_ttrace = ModuleTransformTrace({m.name: type(m) for m in ms})
        # collect all module names that will be transformed
        all_opt_target_name = set()
        for proposal in self.aggregated_proposals.values():
            all_opt_target_name.update(proposal.keys())

        for layer_name, proposal in self.aggregated_proposals.items():
            for module_name, l_param_option in proposal.items():
                module = module_pool[module_name]
                for param_name, option_name in l_param_option:
                    param_hash = CogBase.chash(module_name, param_name)
                    param = self.all_params[param_hash]

                    new_module, new_mapping = param.apply_option(option_name, module)

                    for old_name, new_name in new_mapping.items():
                        module_ttrace.add_mapping(old_name, new_name)
                    module_pool[new_module.name] = new_module
                    for next_opt_target in Module.all_with_predicate(
                        [new_module], lambda m: m.name in all_opt_target_name
                    ):
                        module_pool[next_opt_target.name] = next_opt_target
                    module = new_module

        # check if modules are transformed correctly
        # check equivalence of current name path and registered name path
        assert module_ttrace.eq_transform_path(
            self.module_name_paths
        ), "Module transformation not consistent"

        module_ttrace.mflatten()
        new_modules_dict = {
            ori_name: module_pool[new_name]
            for ori_name, new_name in module_ttrace.flattened_name_paths.items()
        }
        return new_modules_dict

    def get_program_schema(self) -> OptimizerSchema:
        sys.argv = [self.script_path] + self.args
        schema = OptimizerSchema.capture(self.script_path)

        logger.debug(f"opt_target_modules = {schema.opt_target_modules}")
        assert schema.opt_target_modules, "No module to optimize"
        return schema

    def load_and_transform(self):
        schema = self.get_program_schema()
        module_pool = {m.name: m for m in schema.opt_target_modules}

        # replace module invoke with new module
        # this does not replace the model but only the invoke function
        if self.aggregated_proposals:
            module_pool = self.replay_module_transformations(schema.opt_target_modules)
            for m in schema.opt_target_modules:
                new_module = module_pool[m.name]
                if isinstance(new_module, Workflow):
                    new_module.compile()
                logger.debug(f"replace {m} with {new_module}")
                m.invoke = new_module.invoke

        # clear execution state
        for m in module_pool.values():
            m.reset()
        return schema, module_pool

    def evaluate_program(
        self,
        evaluator: EvalFn,
        input,
        label,
        task_index,
        sema,
        q: mp.Queue,
    ):
<<<<<<< HEAD
        _init_exit_gracefully(verbose=False, override=True)
        schema, module_pool = self.load_and_transform()
        if _should_exit():
            q.put((task_index, False, None, 0.0, 0.0, None, 0.0))
            sema.release()
            return

        start_time = time.time()
        result = schema.program(input)
        end_time = time.time()
        score = evaluator.score(label, result)

        # get price and demo of running the program
        price = 0.0
        lm_to_demo = {}
        for lm in Module.all_of_type(module_pool.values(), Model):
            price += lm.get_total_cost()
            demo = lm.get_last_step_as_demo()
            if demo is not None:
                lm_to_demo[lm.name] = demo

        q.put(
            (task_index, True, result, score, price, lm_to_demo, end_time - start_time)
        )
        sema.release()

=======
        # disable interruption info for running each data
        _be_quiet()
        # directly raise interrupt signal
        _stay_alert()
        
        try:
            schema, module_pool = self.load_and_transform()
            
            start_time = time.time()
            result = schema.program(input)
            end_time = time.time()
            score = evaluator.score(label, result)
            
            # get price and demo of running the program
            price = 0.0
            lm_to_demo = {}
            for lm in Module.all_of_type(module_pool.values(), Model):
                price += lm.get_total_cost()
                demo = lm.get_last_step_as_demo()
                if demo is not None:
                    lm_to_demo[lm.name] = demo
                
            q.put((task_index, True, result, score, price, lm_to_demo, end_time - start_time))
        except KeyboardInterrupt:
            q.put((task_index, False, None, 0.0, 0.0, None, 0.0))
        finally:
            sema.release()
                
    
>>>>>>> f1f8430e
    def show_opt_trace(self) -> str:
        trace_lines = []
        trace_lines.append("********** Detailed Optimization Trace **********\n")

        for layer, proposals in self.aggregated_proposals.items():
            trace_lines.append(f"========== Layer: {layer} ==========")

            for module_name, param_options in proposals.items():
                trace_lines.append(f"\n  >>> Module: {module_name} <<<")

                for param_name, option_name in param_options:
                    param_hash = CogBase.chash(module_name, param_name)
                    param = self.all_params[param_hash]
                    class_path = (
                        f"{param.__class__.__module__}.{param.__class__.__name__}"
                    )
                    trace_lines.append(f"\n    - Parameter: <{class_path}>")
                    trace_lines.append(f"      Applied Option: {option_name}")
                    # Get the description with indentation for each line
                    option_description = param.options[option_name].describe()
                    option_description = textwrap.dedent(option_description)

                    indented_description = "\n".join(
                        [f"        {line}" for line in option_description.splitlines()]
                    )
                    trace_lines.append(
                        f"      Transformation Details:\n{indented_description}"
                    )

            trace_lines.append("\n" + "=" * 50 + "\n")

        # Combine all trace lines into a single string
        trace_dump = "\n".join(trace_lines)
        return trace_dump

    @classmethod
    def from_top_down_info(cls, tdi: TopDownInformation):
        return cls(
            script_path=tdi.script_path,
            args=tdi.script_args,
            other_python_paths=tdi.other_python_paths,
            all_params=tdi.all_params,
            module_name_paths=tdi.module_ttrace.module_name_paths,
            aggregated_proposals=tdi.module_ttrace.aggregated_proposals,
            trace_back=tdi.trace_back,
        )


class GeneralEvaluatorInterface(ABC):
    @abstractmethod
    def evaluate(
        self,
        task: Union[EvalTask, TopDownInformation],
        **kwargs,
    ) -> EvaluationResult: ...


def _gen_pbar_desc(level, tb, score, price):
    indent = "---" * level + ">"
    return f"{indent} Evaluation in {tb} | (avg score: {score:.2f}, avg cost@1000: {price*1000:.2f} $)"


class EvaluatorPlugin(GeneralEvaluatorInterface):
    def __init__(
        self,
        trainset: Optional[Iterable[Tuple[any, any]]],  # list of input data and labels
        evalset: Optional[Iterable[Tuple[any, any]]],  # list of input data and labels
        testset: Optional[Iterable[Tuple[any, any]]],  # list of input data and labels
        evaluator_fn: Optional[EvalFn] = None,
        evaluator_path: Optional[str] = None,
        n_parallel: int = 1,
        score_reducer: Callable = None,
        price_reducer: Callable = None,
    ):
        """Specify the evaluation method

        If both score_fn and score_file_path are provided, score file will be used

        If you have non-copyable or non-picklable evaluation function, consider specifying the path to the score file
        """
        self.dataset = {
            "train": [trainset, None if not trainset else list(range(len(trainset)))],
            "eval": [evalset, None if not evalset else list(range(len(evalset)))],
            "test": [testset, None if not testset else list(range(len(testset)))],
        }

        self.n_parallel = n_parallel
        self.score_reducer = (
            score_reducer if score_reducer is not None else default_reduer
        )
        self.price_reducer = (
            price_reducer if price_reducer is not None else default_reduer
        )

        self._evaluator = EvalFn(score_fn=evaluator_fn, score_file_path=evaluator_path)

    def evaluate(
        self,
        task: EvalTask,
        show_process: bool = False,
        pbar_position: int = 0,
        hierarchy_level: int = 0,
        **kwargs,
    ):
        return self.get_score(
            mode="train",
            task=task,
            show_process=show_process,
            pbar_position=pbar_position,
            hierarchy_level=hierarchy_level,
        )

    def get_score(
        self,
        mode: Literal["train", "eval", "test"],
        task: EvalTask,
        show_process: bool,
        pbar_position: int = 0,
        hierarchy_level: int = 0,
        keep_bar: bool = False,
    ):
        logger.debug(f"sys_path = {sys.path}")

        data, indices = self.dataset[mode]
        n_parallel = min(self.n_parallel, len(indices))

        # Task queue to limit the number of parallel tasks
        # avoid worker pool to avoid reusing the same process
        all_workers = []
        sema = mp.Semaphore(n_parallel)
        result_q = mp.Queue()

        total_score, total_cost, visited = 0.0, 0.0, 0
        opt_trace = ".".join(task.trace_back)

        def update_pbar(pbar, eval_result):
            nonlocal total_score, total_cost, visited
            visited += 1
            score, price = eval_result[3], eval_result[4]
            total_score += score
            total_cost += price
            pbar.update(1)
            pbar.set_description(
                _gen_pbar_desc(
                    hierarchy_level,
                    opt_trace,
                    total_score / visited,
                    total_cost / visited,
                )
            )

        results = []
        with tqdm(
            total=len(indices),
            desc=_gen_pbar_desc(hierarchy_level, opt_trace, 0.0, 0.0),
            leave=keep_bar,
            position=pbar_position,
        ) as pbar:
            for task_index, pair_idx in enumerate(indices):
                if _should_exit():
                    break

                # check for result updates
                while not result_q.empty():
                    eval_result = result_q.get()
<<<<<<< HEAD
                    if eval_result[1]:
                        results.append(eval_result)
                        if show_process:
                            update_pbar(pbar, eval_result)

=======
                    if not eval_result[1]:
                        continue
                    results.append(eval_result)
                    if show_process:
                        update_pbar(pbar, eval_result)
                        
>>>>>>> f1f8430e
                input, label = data[pair_idx]
                sema.acquire()
                worker = mp.Process(
                    target=task.evaluate_program,
                    args=(self._evaluator, input, label, task_index, sema, result_q),
                )
                worker.start()
                all_workers.append(worker)

            for i in range(len(all_workers) - visited):
                eval_result = result_q.get()
                if not eval_result[1]:
                    continue
                results.append(eval_result)
                if show_process:
                    update_pbar(pbar, eval_result)

        for worker in all_workers:
            worker.join()
        
        if not results:
            return EvaluationResult(
                ids=[f'{mode}_{i}' for i in indices],
                scores=[0.0],
                prices=[0.0],
                exec_times=[0.0],
                total_eval_cost=0.0,
                complete=False,
            )
        
        # re-order the results according to the task index
        results = sorted(results, key=lambda x: x[0])

        data_ids = []
        prices = []
        scores = []
        demos = []
        exec_times = []
        for tid, finished, result, score, price, demo, exec_time in results:
            assert finished, "Only finished tasks should be collected"
            data_ids.append(indices[tid])
            prices.append(price)
            scores.append(score)
            demos.append(demo)
            exec_times.append(exec_time)
        reduced_score = self.score_reducer(scores)
        reduced_price = self.price_reducer(prices)
        return EvaluationResult(
            ids=[f"{mode}_{i}" for i in data_ids],
            scores=scores,
            prices=prices,
            exec_times=exec_times,
            total_eval_cost=sum(prices),
            complete=len(results) == len(indices),
            reduced_score=reduced_score,
            reduced_price=reduced_price,
            demos=demos,
        )

    def down_sample(
        self,
        mode: Literal["train", "eval", "test"],
        sample_size: int,
        task: EvalTask,
        sample_mode: Literal["random", "difficulty"],
        prob_convertor: Callable[[EvaluationResult], Sequence[int]] = None,
        log_dir: str = "eval_down_sample_logs",
    ):
        """Generate a subset of the dataset according to answer score

        The objective is to reduce the evaluation cost with the following two principles:

        1. subset should have good coverage of the input space, spanning from easy to hard
        2. harder questions are more important

        In case the task itself does not provide meaningful comparative scores (e.g. classification task), use `random` sample mode to randomly sample from the eval_set or use `difficulty` at your own risk.

        NOTE: since we only care about comparative score, maybe use the most efficient config with least bias (e.g. cheap models) to evaluate the subset

        The default prob_convertor works fine for score within range[0,1], but you can provide a custom one if needed

        also please be informed that we always assume score is higher the better
        """
        if not os.path.exists(log_dir):
            os.makedirs(log_dir, exist_ok=True)
        log_path = os.path.join(log_dir, f"{mode}_sub_ids.json")

        # validate
        full_indices = list(range(len(self.dataset[mode][0])))
        if sample_size > len(full_indices):
            raise ValueError(
                f"Sample size {sample_size} is larger than the full dataset size {len(full_indices)}"
            )

        if os.path.exists(log_path):
            logger.info(f"Loading downsampled indices from {log_path}")
            indices = json.load(open(log_path, "r"))
            if len(indices) != sample_size:
                raise ValueError(
                    f"Loaded data size {len(indices)} does not match sample size {sample_size}"
                )
            self.dataset[mode][1] = indices
            return

        if sample_mode == "random":
            indices = np.random.choice(
                full_indices, size=sample_size, replace=False
            ).tolist()
        else:
            logger.info("Down sampling with difficulty, start profiling...")
            dry_run_path = os.path.join(log_dir, f"dry_run_{mode}.json")
            if os.path.exists(dry_run_path):
                logger.info(f"Loading dry run results from {dry_run_path}")
                eval_result = EvaluationResult.from_dict(
                    json.load(open(dry_run_path, "r"))
                )
            else:
                eval_result = self.get_score(mode, task, show_process=True)
                with open(dry_run_path, "w+") as f:
                    json.dump(eval_result.to_dict(), f, indent=4)
            # if user provide a custom prob convertor
            if prob_convertor is not None:
                probs = prob_convertor(eval_result)
                indices = np.random.choice(
                    full_indices, size=sample_size, replace=False, p=probs
                ).tolist()
            else:
                # sampling prob is reverse to the score
                # also smooth it to reduce extremely easy or hard questions
                def transform(x):
                    return np.exp(-x)

                scaled_reverse_score = transform(np.array(eval_result.scores))
                # normalize to prob
                probs = scaled_reverse_score / scaled_reverse_score.sum()
                # sample according to the prob
                indices = np.random.choice(
                    full_indices, size=sample_size, replace=False, p=probs
                ).tolist()

        json.dump(sorted(indices), open(log_path, "w"), indent=4)
        self.dataset[mode][1] = indices<|MERGE_RESOLUTION|>--- conflicted
+++ resolved
@@ -277,34 +277,6 @@
         sema,
         q: mp.Queue,
     ):
-<<<<<<< HEAD
-        _init_exit_gracefully(verbose=False, override=True)
-        schema, module_pool = self.load_and_transform()
-        if _should_exit():
-            q.put((task_index, False, None, 0.0, 0.0, None, 0.0))
-            sema.release()
-            return
-
-        start_time = time.time()
-        result = schema.program(input)
-        end_time = time.time()
-        score = evaluator.score(label, result)
-
-        # get price and demo of running the program
-        price = 0.0
-        lm_to_demo = {}
-        for lm in Module.all_of_type(module_pool.values(), Model):
-            price += lm.get_total_cost()
-            demo = lm.get_last_step_as_demo()
-            if demo is not None:
-                lm_to_demo[lm.name] = demo
-
-        q.put(
-            (task_index, True, result, score, price, lm_to_demo, end_time - start_time)
-        )
-        sema.release()
-
-=======
         # disable interruption info for running each data
         _be_quiet()
         # directly raise interrupt signal
@@ -334,7 +306,6 @@
             sema.release()
                 
     
->>>>>>> f1f8430e
     def show_opt_trace(self) -> str:
         trace_lines = []
         trace_lines.append("********** Detailed Optimization Trace **********\n")
@@ -500,20 +471,12 @@
                 # check for result updates
                 while not result_q.empty():
                     eval_result = result_q.get()
-<<<<<<< HEAD
-                    if eval_result[1]:
-                        results.append(eval_result)
-                        if show_process:
-                            update_pbar(pbar, eval_result)
-
-=======
                     if not eval_result[1]:
                         continue
                     results.append(eval_result)
                     if show_process:
                         update_pbar(pbar, eval_result)
                         
->>>>>>> f1f8430e
                 input, label = data[pair_idx]
                 sema.acquire()
                 worker = mp.Process(
