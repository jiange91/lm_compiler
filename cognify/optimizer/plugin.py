--- conflicted
+++ resolved
@@ -12,17 +12,10 @@
 logger = logging.getLogger(__name__)
 
 from cognify.graph.program import Module
-<<<<<<< HEAD
-from cognify.optimizer import (
-    clear_registry,
-    get_registered_opt_program_entry,
-    get_registered_opt_modules,
-=======
 from cognify.optimizer.registry import (
     clear_registry,
     get_registered_opt_program_entry, 
     get_registered_opt_modules, 
->>>>>>> 3668ed08
 )
 
 
@@ -82,49 +75,4 @@
     # else:
     #     logger.info(f"Translated {num_translated} modules")
 
-<<<<<<< HEAD
-    return module
-
-
-class EntryBase:
-    def __init__(self):
-        pass
-
-    def _get_all_targets(self):
-        """Iteratively finds all targets"""
-        found_modules = []
-        stack = [self]  # Initialize stack with the root Entry instance
-
-        while stack:
-            current_obj = stack.pop()
-
-            for attr_value in current_obj.__dict__.values():
-                if isinstance(attr_value, Module):
-                    # found a registered Module
-                    if attr_value.opt_target:
-                        found_modules.append(attr_value)
-
-                elif isinstance(attr_value, dict):
-                    stack.extend(attr_value.values())
-
-                elif isinstance(attr_value, (list, tuple, set)):
-                    stack.extend(attr_value)
-
-                elif isinstance(attr_value, EntryBase):
-                    stack.append(attr_value)
-
-        return found_modules
-
-
-class Entry(EntryBase, ABC):
-    def __init__(self):
-        super().__init__()
-
-    @abstractmethod
-    def forward(self, *args, **kwargs): ...
-
-    def __call__(self, *args, **kwds):
-        return self.forward(*args, **kwds)
-=======
-    return module
->>>>>>> 3668ed08
+    return module