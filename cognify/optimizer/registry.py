--- conflicted
+++ resolved
@@ -16,16 +16,9 @@
 def register_opt_module(module):
     _reg_opt_modules_[module.name] = module
 
-<<<<<<< HEAD
 def register_opt_workflow(program):
     global _reg_opt_workflow
     _reg_opt_workflow = program
-=======
-
-def register_opt_program_entry(program):
-    global _reg_opt_program_entry_
-    _reg_opt_program_entry_ = program
->>>>>>> edbe876c
     return program
 
 
