--- conflicted
+++ resolved
@@ -98,16 +98,10 @@
     if self.chat_prompt_template:
       chat_prompt_value: ChatPromptValue = self.chat_prompt_template.invoke(input)
       messages = self._get_api_compatible_messages(chat_prompt_value)
-<<<<<<< HEAD
-    result: ModelResponse = self.cog_lm(input, messages) # kwargs have already been set when initializing cog_lm
-    if isinstance(self.cog_lm, StructuredCogLM):
-      return self.cog_lm.parse_response(result)
-=======
       
     result = self.cog_lm(messages, input) # kwargs have already been set when initializing cog_lm
     if isinstance(self.cog_lm, StructuredCogLM):
       return result
->>>>>>> e2be9e81
     else:
       return AIMessage(result)
     
