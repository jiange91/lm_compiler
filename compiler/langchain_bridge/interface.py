--- conflicted
+++ resolved
@@ -354,19 +354,12 @@
                 **self.lm_config, 
                 callbacks=[LLMTracker(self)]
             )
-<<<<<<< HEAD
         else:
             self.lm = ChatTogether(
                 **self.lm_config, 
                 callbacks=[LLMTracker(self)]
             )
         # else:
-=======
-        # if self.lm_config['who_service'] == 'bedrock':
-        #     self.lm = BedrockLLM(
-        #         **self.lm_config['llm_args'],
-        #     )
->>>>>>> e5892b41
         #     raise ValueError(f"Model {model_name} not supported")
         return
 
