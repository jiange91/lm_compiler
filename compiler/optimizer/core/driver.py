from typing import Union, Optional, Any, Tuple, Callable, Iterable, Literal, Sequence
<<<<<<< HEAD
from compiler.optimizer.params.common import ParamBase
from compiler.optimizer.evaluation.evaluator import EvaluatorPlugin
from compiler.optimizer.core.flow import TrialLog, OptConfig
from compiler.optimizer.core.unified_layer_opt import OptimizationLayer, BottomLevelOptimization 
=======
from dataclasses import dataclass, field, asdict
import logging

from compiler.optimizer.params.common import ParamBase
from compiler.optimizer.params.utils import build_param
from compiler.optimizer.evaluation.evaluator import EvaluationResult, EvaluatorPlugin, EvalTask, GeneralEvaluatorInterface
from compiler.optimizer.core.flow import TrialLog, OptConfig
from compiler.optimizer.core.unified_layer_opt import OptimizationLayer, BottomLevelOptimization, BottomLevelTrialLog
>>>>>>> 1cafc867
from compiler.optimizer.core.upper_layer import UpperLevelOptimization, LayerEvaluator

class LayerConfig:
    def __init__(
        self,
        layer_name: str,
        dedicate_params: list[ParamBase] = [],
        universal_params: list[ParamBase] = [],
        target_modules: Iterable[str] = None,
        save_ckpt_interval: int = 1,
        opt_config: OptConfig = None,
        use_SH_allocation: bool = True,
    ):
        """Config for each optimization layer
        
        Args:
            layer_name (str): name of the layer
            
            dedicate_params (list[ParamBase], optional): dedicated params for this layer. Defaults to [].
            
            universal_params (list[ParamBase], optional): universal params for this layer. Defaults to [].
            
            target_modules (Iterable[str], optional): target modules for this layer. Defaults to None.
            
            save_ckpt_interval (int, optional): save checkpoint interval. Defaults to 0.
            
            opt_config (OptConfig, optional): optimization config. Defaults to None.
                all fields not set here will be decided by the upper layer
            
            use_SH_allocation (bool, optional): whether to use SH allocation. Defaults to False.
        """
        self.layer_name = layer_name
        self.dedicate_params = dedicate_params
        self.universal_params = universal_params
        self.target_modules = target_modules
        self.save_ckpt_interval = save_ckpt_interval
        self.opt_config = opt_config
        self.use_SH_allocation = use_SH_allocation
        
        if len(self.dedicate_params) + len(self.universal_params) == 0:
            raise ValueError(f'No params provided for optimization layer {layer_name}')
    
    def to_dict(self):
        return {
            'layer_name': self.layer_name,
            'dedicate_params': [p.to_dict() for p in self.dedicate_params],
            'universal_params': [p.to_dict() for p in self.universal_params],
            'target_modules': self.target_modules,
            'save_ckpt_interval': self.save_ckpt_interval,
            'opt_config': asdict(self.opt_config),
            'use_SH_allocation': self.use_SH_allocation,
        }
    
    @classmethod
    def from_dict(cls, d):
        return cls(
            layer_name=d['layer_name'],
            dedicate_params=[build_param(p) for p in d['dedicate_params']],
            universal_params=[build_param(p) for p in d['universal_params']],
            target_modules=d['target_modules'],
            save_ckpt_interval=d['save_ckpt_interval'],
            opt_config=OptConfig(**d['opt_config']),
            use_SH_allocation=d['use_SH_allocation'],
        )
        

class MultiLayerOptimizationDriver:
    def __init__(
        self,
        layer_configs: Sequence[LayerConfig],
<<<<<<< HEAD
=======
        opt_log_dir: str,
>>>>>>> 1cafc867
        quality_constraint: float = None,
        save_config_to_file: bool = True,
    ):
        """Driver for multi-layer optimization
        
        Args:
            layer_configs (Sequence[LayerConfig]): configs for each optimization layer
            
        NOTE: the order of the layers is from top to bottom, i.e., the last layer will run program evaluation directly while others will run layer evaluation
        """
        self.layer_configs = layer_configs
        self.quality_constraint = quality_constraint
        
        # initialize optimization layers
        self.opt_layers: list[OptimizationLayer] = [None] * len(layer_configs)
        
        # dump control params
        if not os.path.exists(opt_log_dir):
            os.makedirs(opt_log_dir, exist_ok=True)
        param_log_path = os.path.join(opt_log_dir, 'opt_control_params.json')
        layer_configs_dict = [lc.to_dict() for lc in layer_configs]
        if save_config_to_file:
            with open(param_log_path, 'w') as f:
                json.dump(layer_configs_dict, f, indent=4)
        
        # config log dir for layer opts
        # NOTE: only the top layer will be set, others are randomly generated at runtime
        self.layer_configs[0].opt_config.log_dir = opt_log_dir
    
    def build_tiered_optimization(
        self, evaluator: EvaluatorPlugin
    ):
        """Build tiered optimization from bottom to top
        """
        for ri, layer_config in enumerate(reversed(self.layer_configs)):
            idx = len(self.layer_configs) - 1 - ri
            if ri == 0:
                opt_layer = BottomLevelOptimization(
                    name=layer_config.layer_name,
                    evaluator=evaluator,
                    dedicate_params=layer_config.dedicate_params,
                    universal_params=layer_config.universal_params,
                    target_modules=layer_config.target_modules,
                    save_ckpt_interval=layer_config.save_ckpt_interval,
                    quality_constraint=self.quality_constraint,
                )
            else:
                layer_evaluator = LayerEvaluator(
                    target_layer=self.opt_layers[idx + 1],
                    quality_constraint=self.quality_constraint,
                )
                opt_layer = UpperLevelOptimization(
                    name=layer_config.layer_name,
                    evaluator=layer_evaluator,
                    dedicate_params=layer_config.dedicate_params,
                    universal_params=layer_config.universal_params,
                    target_modules=layer_config.target_modules,
                    save_ckpt_interval=layer_config.save_ckpt_interval,
                    next_level_opt_config=self.layer_configs[idx + 1].opt_config,
                    use_SH_allocation=layer_config.use_SH_allocation,
                    quality_constraint=self.quality_constraint,
                )
            self.opt_layers[idx] = opt_layer
            
    def run(
        self,
        evaluator: EvaluatorPlugin,
        script_path: str,
        script_args: Optional[list[str]] = None,
        other_python_paths: Optional[list[str]] = None,
    ) -> tuple[float, list[TrialLog], dict[int, TrialLog]]:
        self.build_tiered_optimization(evaluator)
        first_layer_opt_config = self.layer_configs[0].opt_config
        return self.opt_layers[0].easy_optimize(
            opt_config=first_layer_opt_config,
            script_path=script_path,
            script_args=script_args,
            other_python_paths=other_python_paths,
        )
    
    def inspect(self) -> tuple[float, list[TrialLog], dict[int, TrialLog]]:
        self.build_tiered_optimization(None)
        opt_config = self.layer_configs[0].opt_config
        opt_config.finalize()
        result = self.opt_layers[0].inspect(opt_config.opt_log_path)
        return result
        <|MERGE_RESOLUTION|>--- conflicted
+++ resolved
@@ -1,19 +1,8 @@
 from typing import Union, Optional, Any, Tuple, Callable, Iterable, Literal, Sequence
-<<<<<<< HEAD
 from compiler.optimizer.params.common import ParamBase
 from compiler.optimizer.evaluation.evaluator import EvaluatorPlugin
 from compiler.optimizer.core.flow import TrialLog, OptConfig
 from compiler.optimizer.core.unified_layer_opt import OptimizationLayer, BottomLevelOptimization 
-=======
-from dataclasses import dataclass, field, asdict
-import logging
-
-from compiler.optimizer.params.common import ParamBase
-from compiler.optimizer.params.utils import build_param
-from compiler.optimizer.evaluation.evaluator import EvaluationResult, EvaluatorPlugin, EvalTask, GeneralEvaluatorInterface
-from compiler.optimizer.core.flow import TrialLog, OptConfig
-from compiler.optimizer.core.unified_layer_opt import OptimizationLayer, BottomLevelOptimization, BottomLevelTrialLog
->>>>>>> 1cafc867
 from compiler.optimizer.core.upper_layer import UpperLevelOptimization, LayerEvaluator
 
 class LayerConfig:
@@ -84,10 +73,7 @@
     def __init__(
         self,
         layer_configs: Sequence[LayerConfig],
-<<<<<<< HEAD
-=======
         opt_log_dir: str,
->>>>>>> 1cafc867
         quality_constraint: float = None,
         save_config_to_file: bool = True,
     ):
