--- conflicted
+++ resolved
@@ -235,14 +235,9 @@
         lm_to_demo = {}
         for lm in Module.all_of_type(module_pool.values(), CogLM):
             price += lm.get_total_cost()
-<<<<<<< HEAD
-            lm_to_demo[lm.name] = lm.get_last_step_as_demo()
-        
-        return result, score, price, lm_to_demo, end_time - start_time
-=======
-            demo = lm.get_step_as_example()
+            demo = lm.get_last_step_as_demo()
             if demo is not None:
-                lm_2_demo[lm.name] = demo
+                lm_to_demo[lm.name] = demo
         
         with lock:
             progress.value += 1
@@ -250,9 +245,8 @@
             if show_process:
                 plot_progress(progress.value, num_total_task, total_score.value / progress.value)
             
-        q.put((task_index, result, score, price, lm_2_demo, end_time - start_time))
+        q.put((task_index, result, score, price, lm_to_demo, end_time - start_time))
         sema.release()
->>>>>>> 1cafc867
     
     @classmethod
     def from_top_down_info(cls, tdi: TopDownInformation):
