from abc import ABC, abstractmethod, ABCMeta
from enum import Enum, auto
from collections import defaultdict
from typing import Type, Union
import logging
import json

from compiler.IR.base import Module
from compiler.patterns.blocker import Protection

logger = logging.getLogger(__name__)

class OptionBase(ABC):
    def __init__(self, name: str):
        self.name = name
    
    def _get_cost_indicator(self):
        return 1.0
    
    def __description__(self):
        """Add description output to show the option in the optimizer
        """
        return self.name
    
    @property
    def cost_indicator(self):
        return self._get_cost_indicator()
    
    @abstractmethod
    def apply(self, module: Module) -> Module:
        """Apply the option to the module
        
        Please do not seek information from the enclosing module
        as the provided module might just be a dangling module and will be integrated into the workflow later or they are also under optimization
        """
        ...
    
    def exposed_apply(self, module: Module) -> Module:
        try:
            with Protection(module, ['enclosing_module', 'get_immediate_enclosing_module']):
                return self.apply(module)
        except Exception as e:
            logger.error(f'Error in applying {self.name} to {module.name}')
            logger.error(e)
            raise
    
    def to_dict(self):
        return {
            'name': self.name,
            'type': self.__class__.__name__,
        }
    
    @classmethod
    def from_dict(cls, data: dict):
        data.pop('type', None)
        return cls(**data)

    def obtain_cost_indicator(self) -> float:
        return self.cost_indicator

class IdentityOption(OptionBase):
    def __init__(self):
        super().__init__('Identity')
    
    def apply(self, module: Module) -> Module:
        return module

    @classmethod
    def from_dict(cls, data: dict):
        return cls()
    
class ParamLevel(Enum):
    """Please do not change this 
    the optimizer is not generic to any number of levels
    """
    GRAPH = auto()
    NODE = auto()
    
class ParamMeta(ABCMeta):
    required_fields = []
    registry = {}
    level_to_params = defaultdict(list)
    base_class = {'ParamBase', 'DynamicParamBase'}
    
    def __new__(cls, name, bases, attrs):
        if name not in cls.base_class:
            # TODO: add more checkings
            for field in cls.required_fields:
                if field not in attrs:
                    raise ValueError(f'{name} must have {field}')
            level = attrs['level'] 
        new_cls = super().__new__(cls, name, bases, attrs)
        cls.registry[name] = new_cls
        if name not in cls.base_class:
            cls.level_to_params[level].append(new_cls)
        return new_cls

T_ModuleMapping = dict[str, str] 
"""mapping from old module name to new module name

NOTE: this can be recursive if we support evolutioanry optimization
Example:
    orignal workflow: [a, b, c]
    mapping: 
        a -> [a1]
        a1 -> [a2]
        c -> [c1]
"""

# TODO: inplace merge if needed
def mmerge(mapping1: T_ModuleMapping, mapping2: T_ModuleMapping) -> T_ModuleMapping:
    """create a new mapping by merging two mappings
    """
    result = defaultdict(list, mapping1)  
    for key, value in mapping2.items():
        result[key].extend(value)
    return result

# TODO: support cycles
def mflatten(mapping: T_ModuleMapping) -> T_ModuleMapping:
    """flatten the mapping
    
    Example:
        original: 
            a -> [a1]
            a1 -> [a2]
        after:
            a -> [a2]
    """
    def is_cyclic_util(graph, v, visited, rec_stack):
        visited[v] = True
        rec_stack[v] = True
        
        if v in graph:
            neighbor = graph[v]
            if not visited[neighbor]:
                if is_cyclic_util(graph, neighbor, visited, rec_stack):
                    return True
            elif rec_stack[neighbor]:
                return True
            
        rec_stack[v] = False
        return False

    visited = defaultdict(False.__bool__)
    rec_stack = defaultdict(False.__bool__)
    for key in mapping:
        if not visited[key]:
            if is_cyclic_util(mapping, key, visited, rec_stack):
                raise ValueError('Cyclic mapping')
    
    result: T_ModuleMapping = {}
    for key, value in mapping.items():
        while value in mapping:
            value = mapping[value]
        result[key] = value
    return result

class AddNewModuleImportInterface:
    @abstractmethod
    def get_python_paths(self) -> list[str]:
        """return a list of python paths to be added to the PYTHON_PATH
        
        This is required when new modules can be generated during the optimization process
        """
        ...
    
class ParamBase(metaclass=ParamMeta):
    ParamMeta.required_fields = ['level']
    
    def __init__(
        self, 
        name: str, 
        options: list[OptionBase],
        default_option: Union[int, str] = 0,
        module_name: str = None,
        inherit: bool = False,
    ):
        """Define a parameter with a list of options
        
        Args:
            name: the name of the parameter
            
            options: a list of options
            
            default_option: the default option index
            
            module_name: the name of the module to apply the option
                set to None if this param is universal
                
            inherit: whether the param can be inherited by new modules that are created from the current module
            
                If module_name is None, the param is universally applied so this flag will be ignored
                
                By default all options are inherited, if you are using DynamicParamBase, you can set inherit_options to control this
        """
        self.name = name
        self.module_name = module_name
        self.options: dict[str, OptionBase] = {option.name: option for option in options}
        if isinstance(default_option, int):
            self.default_option: str = options[default_option].name
        else:
            self.default_option = default_option
        self.inherit = inherit
    
    def get_default_option(self):
        return self.options[self.default_option]
    
    @staticmethod
    def chash(module_name, param_name):
        return f"{module_name}_{param_name}"
    
    @property
    def hash(self):
        return ParamBase.chash(self.module_name, self.name)
       
    def apply_option(self, option: str, module: Module) -> tuple[Module, T_ModuleMapping]:
        """Apply the idx-th option to the module
        
        Will change the module in-place or return a new one and will replace it in the enclosing module
        
        Beside the new module, return a mapping from old module name to new module name
        """
        assert module is not None, f'Param {self.name} has no module to apply'
        assert option in self.options, f'Option {option} not found in {self.options.keys()}'
        
        old_name = module.name
        new_module = self.options[option].exposed_apply(module)
        
        # populate mapping
        mapping: T_ModuleMapping = {}
        if new_module.name != old_name:
            mapping[old_name] = new_module.name
            
        module.chameleon(new_module)
        return new_module, mapping

    def to_dict(self):
        return {
            'name': self.name,
            'module_name': self.module_name,
            'options': {name: option.to_dict() for name, option in self.options.items()},
            'default_option': self.default_option,
            '__class__': self.__class__.__name__,
            '__module__': self.__class__.__module__,
        }
    
    @classmethod
    def from_dict(cls, data: dict):
        return cls(**data)
    

class EvolveType(Enum):
    ID = auto() # no change
    RANGE = auto() # range of values
    ENTITY = auto() # add or remove entities

class DynamicParamBase(ParamBase, ABC):
    
    def __init__(
        self, 
        name: str, 
        options: list[OptionBase], 
        default_option: int | str = 0, 
        module_name: str = None, 
        inherit: bool = False,
        inherit_options: bool = False,
        disable_evolve: bool = False,
    ):
        """
        
        Args:
            inherit_options: whether the options of this param can be inherited by new modules
            
        """
        super().__init__(name, options, default_option, module_name, inherit)
        self.inherit_options = inherit_options
        self.disable_evolve = disable_evolve
    
    def add_option(self, option: OptionBase):
        if option.name in self.options:
            Warning(f'Rewriting Option {option.name} in param {self.hash}')
        self.options[option.name] = option
    
    def clean_state(self):
        """Routine to clean up the state of the param for non-inherited options
        """
        self.custom_clean()
        self.options = {
            name: option for name, option in self.options.items() 
            if option.name == 'Identity'
        }
    
    @abstractmethod
    def custom_clean(self):
        ...
        
    @abstractmethod
<<<<<<< HEAD
    def evolve(self, eval_result) -> EvolveType:
=======
    def _evolve(self, eval_result) -> EvolveType:
>>>>>>> 1cafc867
        ...
        
    def evolve(self, eval_result) -> EvolveType:
        if self.disable_evolve:
            return EvolveType.ID
        return self._evolve(eval_result)<|MERGE_RESOLUTION|>--- conflicted
+++ resolved
@@ -296,11 +296,7 @@
         ...
         
     @abstractmethod
-<<<<<<< HEAD
-    def evolve(self, eval_result) -> EvolveType:
-=======
     def _evolve(self, eval_result) -> EvolveType:
->>>>>>> 1cafc867
         ...
         
     def evolve(self, eval_result) -> EvolveType:
