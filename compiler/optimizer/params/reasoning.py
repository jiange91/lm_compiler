--- conflicted
+++ resolved
@@ -6,17 +6,6 @@
 from compiler.llm.model import APICompatibleMessage
 from litellm import ModelResponse, completion
 import copy
-<<<<<<< HEAD
-=======
-import types
-from langchain_openai import ChatOpenAI
-from langchain_together import ChatTogether
-from langchain_core.messages import BaseMessage
-from langchain_core.prompts import ChatPromptTemplate, MessagesPlaceholder
-from langchain_core.messages.utils import get_buffer_string
-from langchain_core.runnables import chain
-from typing import Type, Union
->>>>>>> 1cafc867
 
 import logging
 
@@ -89,7 +78,6 @@
         it into two phases, first one allows free generation along with reasoning steps, and the second
         one will the formatting step
         """
-<<<<<<< HEAD
         self.model_responses = []
 
         if not model_kwargs:
@@ -106,9 +94,9 @@
 
         messages.append({"role": "assistant", "content": rationale})
         if lm_module.contains_custom_format_instructions():
-            messages.append({"role": "user", "content": f"Now please only give {lm_module.get_output_label_name()} according to the following instructions:\n{lm_module.get_custom_format_instructions_if_any()}"})
+            messages.append({"role": "user", "content": f"Based on the reasoning, now please only give {lm_module.get_output_label_name()} as your final response, according to the following instructions:\n{lm_module.get_custom_format_instructions_if_any()}"})
         else:
-            messages.append({"role": "user", "content": f"Based on all this information, please only provide {lm_module.get_output_label_name()}."})
+            messages.append({"role": "user", "content": f"Based on the reasoning, now please form {lm_module.get_output_label_name()} as your final response."})
               
         full_messages = [lm_module.system_message.to_api()] + messages
         if isinstance(lm_module, StructuredCogLM):
@@ -123,105 +111,6 @@
                                 **full_kwargs)
             responses.append(response)
         return responses
-=======
-        old_semantic = lm_module.semantic
-        # remove format instruction
-        following_messages = old_semantic.following_messages.copy() if old_semantic.message_template_predefined else []
-        new_semantic = LangChainSemantic(
-            system_prompt=old_semantic.system_prompt,
-            inputs=old_semantic.inputs,
-            output_format=old_semantic.outputs[0],
-            need_output_type_hint=False,
-            output_format_instructions=None,
-            img_input_idices=old_semantic.img_input_idices,
-            enable_memory=old_semantic.enable_memory,
-            input_key_in_mem=old_semantic.input_key_in_mem,
-            following_messages=following_messages,
-            demos=old_semantic.demos,
-        )
-        new_semantic.build_prompt_template(strict_output=False)
-        
-        def new_invocation_routine(lm_module: LangChainLM):
-            def get_answer(inputs: dict):
-                chat_messages = new_semantic.chat_prompt_template.format_messages(**inputs)
-                chat_messages += [
-                    HumanMessage("Don't give your final response to the instruction directly. We can start with some reasoning first.\n")
-                ]
-                
-                # get reasoning steps, avoid directly modifying the original chat_messages
-                rationale = self.reasoning_step(chat_messages.copy(), lm_module.lm)
-                
-                # NOTE: this will be cleared after current invocation in compiler/IR/llm.py
-                #       incase a module is reused
-                rationale_str = get_buffer_string(rationale, human_prefix="\n", ai_prefix="\n")
-                lm_module.rationale = rationale_str
-                
-                # prepare output propmt
-                chat_messages.extend(rationale)
-                post_reasoning_routine = pass_msgs | get_inspect_runnable(f'-- {lm_module.name} reasoning steps --') | lm_module.lm | get_inspect_runnable(f'-- {lm_module.name} organize output --')
-                
-                output_vars = ', '.join([f'{{{ovar}}}' for ovar in old_semantic.get_agent_outputs()])
-                if old_semantic.output_type_hint or old_semantic.output_format_instructions:
-                    chat_messages.extend([
-                        HumanMessage(f"Based on the reasoning, now please form `{old_semantic.outputs[0]}` as your final response, according to the following instructions:\n"),
-                        old_semantic.get_output_format_spec(),
-                    ])
-                    if old_semantic.output_format:
-                        post_reasoning_routine = post_reasoning_routine | old_semantic.parser
-                        try:
-                            # print("if old_semantic.output_format")
-                            result = post_reasoning_routine.invoke(chat_messages)
-                        except Exception as e:
-                            print(e)
-                            print("ERR IN new_invocation_routine if old_semantic.output_format")
-                            print(chat_messages)
-                            print(post_reasoning_routine)
-                        result = old_semantic.output_format.model_validate(result)
-                        return {old_semantic.get_agent_outputs()[0]: result}
-                    else:
-                        try:
-                            # print("else old_semantic.output_format")
-                            result = post_reasoning_routine.invoke(chat_messages).content
-                        except Exception as e:
-                            print(e)
-                            print("ERR IN new_invocation_routine else not old_semantic.output_format")
-                            print(chat_messages)
-                            print(post_reasoning_routine)
-                        return {old_semantic.get_agent_outputs()[0]: result}
-                else:
-                    assert len(old_semantic.get_agent_outputs()) == 1, "No formatted agent only has one output"
-                    chat_messages.append(
-                        HumanMessage(f"Based on the reasoning, now please form `{old_semantic.outputs[0]}` as your final response.")
-                    )
-                    try:
-                        # print("not old_semantic.output_type_hint")
-                        result = post_reasoning_routine.invoke(chat_messages).content
-                    except Exception as e:
-                        print(e)
-                        print("ERR IN new_invocation_routine else not old_semantic.output_type_hint")
-                        print(chat_messages)
-                        print(post_reasoning_routine)
-                    return {old_semantic.get_agent_outputs()[0]: result}
-            
-            inputs_str = ', '.join(new_semantic.inputs)
-            invoke_arg_dict_str = '{' + ', '.join(
-                    [f'"{input}": {input}' for input in new_semantic.inputs] 
-                ) + '}'
-            new_kernel_str = f"""
-def langchain_lm_kernel({inputs_str}):
-    answer = get_answer({invoke_arg_dict_str})
-    return answer
-            """
-            lm_module.kernel_str = new_kernel_str
-            func_obj = compile(new_kernel_str, '<string>', 'exec')
-            local_name_space = {}
-            exec(func_obj, 
-                {
-                    'get_answer': get_answer, 
-                }, local_name_space)
-            return local_name_space['langchain_lm_kernel']
-        return new_invocation_routine(lm_module)
->>>>>>> 1cafc867
     
     def apply(self, lm_module: CogLM):
         lm_module.reasoning = self
@@ -236,9 +125,8 @@
         super().__init__("ZeroShotCoT")
     
     def _get_cost_indicator(self):
-<<<<<<< HEAD
-        return 4.0
-
+        return 2.0
+        
     def reasoning_step(
         self, 
         model: str,
@@ -248,27 +136,6 @@
         chat_messages.append({"role": "user", "content": "Let's solve this problem step by step before giving the final response\n"})
         response = completion(model, chat_messages, **model_kwargs)
         return [response]
-=======
-        return 2.0
-        
-    def reasoning_step(
-        self, 
-        chat_messages: list[BaseMessage], 
-        lm: ChatOpenAI | ChatTogether, 
-    ) -> list[BaseMessage]:
-        h = HumanMessage("Let's solve this problem step by step before giving the final response\n")
-        chat_messages.append(h)
-        try:
-            # print("zero shot reasoning step")
-            result = lm.invoke(chat_messages)
-            logger.debug(f"Zero-shot CoT in module {lm.name}, reasoning: {result.content}")
-            return [h, result]
-        except Exception as e:
-            print(f"ERR IN zero-shot reasoning step {e}")
-            print(e)
-            traceback.print_exc()
-            raise
->>>>>>> 1cafc867
         
 
 class PlanBefore(ReasonThenFormat):
@@ -280,28 +147,11 @@
     
     def reasoning_step(
         self, 
-<<<<<<< HEAD
         model: str,
         chat_messages: List[APICompatibleMessage],
         model_kwargs: dict
     ) -> List[ModelResponse]:
-        chat_messages.append({"role": "user", "content": "Let's first plan necessary steps to approach this problem before giving the final response\n"})
+        # TODO: make this a workflow and parallelize the reasoning steps
+        chat_messages.append({"role": "user", "content": "Let's first break down the task into several simpler sub-tasks that each covers different aspect of the original task. Clearly state each sub-question and provide your response to each one of them."})
         response = completion(model, chat_messages, **model_kwargs)
-        return [response]
-=======
-        chat_messages: list[BaseMessage], 
-        lm: ChatOpenAI, 
-    ) -> list[BaseMessage]:
-        # TODO: make this a workflow and parallelize the reasoning steps
-        h = HumanMessage("Let's first break down the task into several simpler sub-tasks that each covers different aspect of the original task. Clearly state each sub-question and provide your response to each one of them.")
-        chat_messages.append(h)
-        try:
-            sub_solutions = lm.invoke(chat_messages)
-            logger.debug(f"PlanBefore in module {lm.name}, reasoning: {sub_solutions.content}")
-            return [h, sub_solutions]
-        except Exception as e:
-            print(f"ERR IN zero-shot reasoning step {e}")
-            print(e)
-            traceback.print_exc()
-            raise
->>>>>>> 1cafc867
+        return [response]