--- conflicted
+++ resolved
@@ -1,19 +1,10 @@
 from abc import ABC, ABCMeta
-from typing import List, Optional
+from typing import List, Optional, Union
 import traceback
-<<<<<<< HEAD
-from compiler.optimizer.params.common import ParamBase, ParamLevel, OptionBase, IdentityOption
+from compiler.optimizer.params.common import ParamBase, ParamLevel, OptionBase, NoChange
 from compiler.llm import CogLM, StructuredCogLM, StepInfo, InputVar, OutputFormat, OutputLabel
 from compiler.llm.model import APICompatibleMessage
 from litellm import ModelResponse, completion
-=======
-from compiler.optimizer.params.common import ParamBase, ParamLevel, OptionBase, NoChange
-from compiler.IR.llm import LLMPredictor
-from compiler.langchain_bridge.interface import LangChainSemantic, LangChainLM, get_inspect_runnable 
-from compiler.IR.program import Workflow
-from langchain_core.messages import HumanMessage, AIMessage
-from langchain_core.runnables.history import RunnableWithMessageHistory
->>>>>>> b9e49c56
 import copy
 
 import logging
@@ -148,7 +139,6 @@
         
     def reasoning_step(
         self, 
-<<<<<<< HEAD
         model: str,
         chat_messages: List[APICompatibleMessage],
         model_kwargs: dict
@@ -156,23 +146,6 @@
         chat_messages.append({"role": "user", "content": "Let's solve this problem step by step before giving the final response\n"})
         response = completion(model, chat_messages, **model_kwargs)
         return [response]
-=======
-        chat_messages: list[BaseMessage], 
-        lm: ChatOpenAI | ChatTogether, 
-    ) -> list[BaseMessage]:
-        h = HumanMessage("Let's solve this problem step by step before giving the final response.\n")
-        chat_messages.append(h)
-        try:
-            # print("zero shot reasoning step")
-            result = lm.invoke(chat_messages)
-            logger.debug(f"Zero-shot CoT in module {lm.name}, reasoning: {result.content}")
-            return [h, result]
-        except Exception as e:
-            print(f"ERR IN zero-shot reasoning step {e}")
-            print(e)
-            traceback.print_exc()
-            raise
->>>>>>> b9e49c56
         
 
 class PlanBefore(ReasonThenFormat):
