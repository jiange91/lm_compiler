--- conflicted
+++ resolved
@@ -77,7 +77,7 @@
         """
         old_semantic = lm_module.semantic
         # remove format instruction
-        following_messages = old_semantic.follwing_messages if old_semantic.message_template_predefined else []
+        following_messages = old_semantic.following_messages.copy() if old_semantic.message_template_predefined else []
         new_semantic = LangChainSemantic(
             system_prompt=old_semantic.system_prompt,
             inputs=old_semantic.inputs,
@@ -87,11 +87,7 @@
             img_input_idices=old_semantic.img_input_idices,
             enable_memory=old_semantic.enable_memory,
             input_key_in_mem=old_semantic.input_key_in_mem,
-<<<<<<< HEAD
             following_messages=following_messages,
-=======
-            following_messages=old_semantic.following_messages.copy(),
->>>>>>> 84379946
             demos=old_semantic.demos,
         )
         new_semantic.build_prompt_template()
