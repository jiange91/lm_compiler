import json
import copy
import toml
import sys
import os

from rouge_score import rouge_scorer
        
def load_api_key(toml_file_path):
    try:
        with open(toml_file_path, 'r') as file:
            data = toml.load(file)
    except FileNotFoundError:
        print(f"File not found: {toml_file_path}", file=sys.stderr)
        return
    except toml.TomlDecodeError:
        print(f"Error decoding TOML file: {toml_file_path}", file=sys.stderr)
        return
    # Set environment variables
    for key, value in data.items():
        os.environ[key] = str(value)
        
        
def compute_rouge_scores(golden_answer: str, predicted_answer: str):
    """
    Compute rouge score for given output and golden answer to compare text overlap.
        - golden_answer: plain text of golden answer
        - predicted_answer: plain text of predicted answer
    """

    scorer = rouge_scorer.RougeScorer(['rouge1', 'rougeL'], use_stemmer=True)
    scores = scorer.score(golden_answer, predicted_answer)
    score_dict = {}
    for metric, metric_score in scores.items():
        score_dict[f'{metric.upper()}_precision'] = metric_score.precision
        score_dict[f'{metric.upper()}_recall'] = metric_score.recall
        score_dict[f'{metric.upper()}_f1'] = metric_score.fmeasure
    return score_dict['ROUGEL_f1']

def compare_two_answer(gold: dict, pred: dict):
    scores = {}
    for k in gold.keys():
        if k not in pred:
            pred[k] = ''
        scores[k] = compute_rouge_scores(gold[k], pred[k])
<<<<<<< HEAD
    return scores

# NOTE: the total prince is always the accurate price regardless of the passed in hyperthetical_model_options
#       per_gpt_use shows the token consumed for each GPT, hypertheical if provided
#       h_price is the total price based on per_gpt_usage
def get_bill(token_usage, hyperthetical_model_options = None):
    def model_2_price_pM(model: str, prompt, completion):
        if 'gpt-4o-mini' in model:
            return (0.15 * prompt +  0.6 * completion) / 1e6
        elif 'gpt-4o' in model:
            return (5 * prompt + 15 * completion) / 1e6
    per_gpt_use = {}
    for step, usage in token_usage.items():
        if step == 'total':
            total_price = 0
            for model, usage in usage.items():
                total_price += model_2_price_pM(model, usage['prompt_tokens'], usage['completion_tokens'])
        else:
            for model, usage in usage.items():
                if hyperthetical_model_options is not None:
                    model = hyperthetical_model_options[step]
                if model not in per_gpt_use:
                    per_gpt_use[model] = [0, 0]
                per_gpt_use[model][0] += usage['prompt_tokens']
                per_gpt_use[model][1] += usage['completion_tokens']
    h_price = 0
    for model, usage in per_gpt_use.items():
        price = model_2_price_pM(model, usage[0], usage[1])
        h_price += price
    return total_price, per_gpt_use, h_price
=======
    return scores
>>>>>>> 801aee67
<|MERGE_RESOLUTION|>--- conflicted
+++ resolved
@@ -43,7 +43,6 @@
         if k not in pred:
             pred[k] = ''
         scores[k] = compute_rouge_scores(gold[k], pred[k])
-<<<<<<< HEAD
     return scores
 
 # NOTE: the total prince is always the accurate price regardless of the passed in hyperthetical_model_options
@@ -73,7 +72,4 @@
     for model, usage in per_gpt_use.items():
         price = model_2_price_pM(model, usage[0], usage[1])
         h_price += price
-    return total_price, per_gpt_use, h_price
-=======
-    return scores
->>>>>>> 801aee67
+    return total_price, per_gpt_use, h_price