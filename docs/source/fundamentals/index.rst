--- conflicted
+++ resolved
@@ -4,16 +4,12 @@
 Fundamentals
 ####################
 
-This section provides an overview of the core concepts, design principles, and technical foundations of Cognify. It serves as an essential guide to understanding Cognify's internal workings.
+This section provides an overview of the core concepts, design principles, and technical foundations of Cognify. It serves as an essential guide to understanding Cognify's fundamental ideas and philosophy.
 
 .. toctree::
-   :caption: Interface and Frontend Connector
+   :caption: Programming Interface
 
-<<<<<<< HEAD
-    interface
-    cog/index
-=======
-   ir
+   interface
 
 .. toctree::
    :caption: Cogs
@@ -28,5 +24,4 @@
 
    optimizer/overview
    optimizer/search_space
-   optimizer/resource
->>>>>>> e2be9e81
+   optimizer/resource