.. _user_guide:

##########
User Guide
##########

Welcome! This guide provides tutorials, tips, and resources to help you get the most out of Cognify.

.. toctree::
    :maxdepth: 1
    :caption: Getting started

    introduction
    installation
    quickstart
<<<<<<< HEAD

.. toctree:: 
    :maxdepth: 1
    :caption: Tutorials

    tutorials/overview
    tutorials/connector
    tutorials/evaluator
    tutorials/dataloader
    tutorials/optimizer
=======
    config
>>>>>>> 5d6d7624
<|MERGE_RESOLUTION|>--- conflicted
+++ resolved
@@ -13,7 +13,6 @@
     introduction
     installation
     quickstart
-<<<<<<< HEAD
 
 .. toctree:: 
     :maxdepth: 1
@@ -23,7 +22,4 @@
     tutorials/connector
     tutorials/evaluator
     tutorials/dataloader
-    tutorials/optimizer
-=======
-    config
->>>>>>> 5d6d7624
+    tutorials/optimizer