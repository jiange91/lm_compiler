import dotenv
import cognify

dotenv.load_dotenv()

from pydantic import BaseModel
from typing import List

# Define system prompt
system_prompt = """
You are an expert at answering questions based on provided documents. Your task is to provide the answer along with all supporting facts in given documents.
"""

# Define Pydantic model for structured output
class AnswerOutput(BaseModel):
    answer: str
    supporting_facts: List[str]
    
from cognify.llm import StructuredCogLM, InputVar, OutputFormat, LMConfig
# Initialize the model
lm_config = LMConfig(
    custom_llm_provider='openai',
    model='gpt-4o-mini',
    kwargs= {
        'temperature': 0.0,
    }
)

# Define agent routine 
<<<<<<< HEAD
cognify_qa_agent = StructuredCogLM(
=======
from cognify.llm.model import StructuredModel, Input, OutputFormat
cognify_qa_agent = StructuredModel(
>>>>>>> 34ef2628
    agent_name="qa_agent",
    system_prompt=system_prompt,
    input_variables=[Input(name="question"), Input(name="documents")],
    output_format=OutputFormat(schema=AnswerOutput),
    lm_config=lm_config
)

# Use builtin connector for smooth integration
from cognify.frontends.langchain import as_runnable
qa_agent = as_runnable(cognify_qa_agent) 

def doc_str(docs):
    context = []
    for i, c in enumerate(docs):
        context.append(f"[{i+1}]: {c}")
    return "\n".join(docs)

def qa_agent_routine(state):
    question = state["question"]
    documents = state["documents"]
    format_context = doc_str(documents)
    return {"response": qa_agent.invoke({"question": question, "documents": format_context})}

from langgraph.graph import END, START, StateGraph
from typing import Dict, TypedDict

class State(TypedDict):
    question: str
    documents: List[str]
    response: AnswerOutput
    
workflow = StateGraph(State)
workflow.add_node("grounded_qa", qa_agent_routine)
workflow.add_edge(START, "grounded_qa")
workflow.add_edge("grounded_qa", END)

app = workflow.compile()

from cognify.optimizer import register_opt_program_entry

@register_opt_program_entry
def do_qa(input):
    response = app.invoke(
        {"question": input[0], "documents": input[1]}
    )
    return response['response'].answer

if __name__ == "__main__":
    input = {
        "question": "What was the 2010 population of the birthplace of Gerard Piel?", 
        "documents": [
            'Gerard Piel | Gerard Piel (1 March 1915 in Woodmere, N.Y. – 5 September 2004) was the publisher of the new Scientific American magazine starting in 1948. He wrote for magazines, including "The Nation", and published books on science for the general public. In 1990, Piel was presented with the "In Praise of Reason" award by the Committee for Skeptical Inquiry (CSICOP).',
            'Woodmere, New York | Woodmere is a hamlet and census-designated place (CDP) in Nassau County, New York, United States. The population was 17,121 at the 2010 census.',
        ],
    }

    result = app.invoke(input)
    print(result['response'])<|MERGE_RESOLUTION|>--- conflicted
+++ resolved
@@ -16,7 +16,7 @@
     answer: str
     supporting_facts: List[str]
     
-from cognify.llm import StructuredCogLM, InputVar, OutputFormat, LMConfig
+from cognify.llm import StructuredModel, Input, OutputFormat, LMConfig
 # Initialize the model
 lm_config = LMConfig(
     custom_llm_provider='openai',
@@ -27,12 +27,7 @@
 )
 
 # Define agent routine 
-<<<<<<< HEAD
-cognify_qa_agent = StructuredCogLM(
-=======
-from cognify.llm.model import StructuredModel, Input, OutputFormat
 cognify_qa_agent = StructuredModel(
->>>>>>> 34ef2628
     agent_name="qa_agent",
     system_prompt=system_prompt,
     input_variables=[Input(name="question"), Input(name="documents")],
