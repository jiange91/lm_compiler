--- conflicted
+++ resolved
@@ -30,28 +30,6 @@
 # Optimizer Set Up
 #================================================================
 
-<<<<<<< HEAD
-import cognify
-
-# Define model configurations, each encapsulated in a ModelOption
-model_configs = [
-    # OpenAI model
-    cognify.LMConfig(
-        custom_llm_provider='openai',
-        model='gpt-4o-mini',
-        cost_indicator=1.0,
-        kwargs={'temperature': 0.0}
-    ),
-    cognify.LMConfig(
-        custom_llm_provider='openai',
-        model='gpt-4o',
-        cost_indicator=10.0,
-        kwargs={'temperature': 0.0}
-    ),
-]
-
-=======
->>>>>>> 3668ed08
 from cognify.hub.search import default
 
 search_settings = default.create_search(
